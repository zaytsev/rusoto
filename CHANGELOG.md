--- conflicted
+++ resolved
@@ -21,12 +21,9 @@
 - Use xml::EventWriter to serialize XML payload
 - Added Workdocs service
 - Added Cognito Sync service
-<<<<<<< HEAD
 - Added Shield service
-=======
 - Added Glue service
 - Added DynamoDB Accelerator
->>>>>>> 6d15c43e
 
 ## [0.28.0] - 2017-08-25
 
