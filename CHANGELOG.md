# Rusoto changes

## [Unreleased]
(Please put an entry here in each PR)

- Remove `impl Display for Region` since it was of little use and confusingly similar to `Region::name()`.
- More efficiently and correctly remove scheme from `Region::Custom` endpoints
- Prevent reactor from hanging indefinitely when using the new tokio release
- Fix deserialization for empty JSON responses
- Fixed bug in query services where lists had incorrect parent item in request
- Improve deserializer of XML error responses
- Adds Serverless Repo service
- Add Alexa for Business service
- Add [Secrets Manager](https://docs.aws.amazon.com/secretsmanager/latest/userguide/intro.html) service
- Support streaming uploads for services like S3
- Implement `DispatchSignedRequest` and `ProvideAwsCredentials` for `Arc<>` and `Rc<>` wrapped types
- Changed HttpClient to be generic over hyper::Connect, default HttpClient<C = HttpsConnector<HttpConnector>>, see #1033
- Derive PartialEq for all request and response types, except when they contain streams
<<<<<<< HEAD
- Add example to Rusoto Logs documentation
=======
- Change core and credentials to use Hyper 0.12
>>>>>>> fc823bce

## [0.32.0] - 2018-03-03

- Convert all services to `futures`-based APIs
- Show secret keys and tokens as `"**********"` in `Debug` output
- Ensure list of signed headers is correct when not all headers are signed
- Use ```$AWS_PROFILE``` to obtain default profile name 
- Implement `Default` for `Region`
- Derive Clone for remaining types (affects CloudFront, Route 53 and S3)
- Link to service-specific documentation in generated Cargo manifests
- Change credential expiration for non-temporary credentials to be optional and add support for ```AWS_CREDENTIAL_EXPIRATION``` to EnvironmentProvider
- Improve ContainerProvider to mimic the behavior of the other SDKs by also considering ```AWS_CONTAINER_AUTHORIZATION_TOKEN``` and ```AWS_CONTAINER_CREDENTIALS_FULL_URI```
- Implement per-call timeouts for the `DispatchSignedRequest` trait
- Implement timeouts for `ContainerProvider` and `InstanceMetadataProvider`

## [0.31.0] - 2018-01-21

- Update Rusoto Core ReadMe
- use correct China-northwest region domain
- Fix handling of error responses from Ceph (S3)
- Added integration tests for Ceph and Minio
- Convert metadata keys to lowercase (only affects third party services, Amazon already converts them)
- Allow setting both Region name and endpoint via `Region::Custom`
- Added China-northwest, US-Gov-West & Paris regions
- Switched crategen from rustfmt to rustfmt-nightly
- Removed unused AsciiExt imports
- S3 StreamingBody now has public constructor

## [0.30.0] - 2017-12-02

- Added CloudHSMv2
- Added ResourceGroupsTaggingApi
- Added Lex runtime
- Added Lex Models service
- S3 StreamingBody now implements Read trait
- Added Budgets service
- Send metadata fields to S3

## [0.29.0] - 2017-11-02

- Added CHANGELOG
- Updated CONTRIBUTING to explain PR process
- Added Application Autoscaling service
- Added Athena service
- Added X-Ray service
- Updated Credentials crate to use hyper 0.11 (aka the Async IO Update).
- Added Documentation to Credentials Crate.
- Make Rusoto Core use HTTP Pools to re-use connections.
- Fixed Edge Cases in URI Encoding of Rusoto (double query encoding, +'s in query strings).
- Updated ring dependency
- Added Cloud Directory service
- Added CloudSearch Domain service
- Added GreenGrass service
- Added Elastic Filesystem service
- Fix broken links on the STS documentation
- Use xml::EventWriter to serialize XML payload
- Added Workdocs service
- Added Cognito Sync service
- Added Shield service
- Added Glue service
- Added DynamoDB Accelerator
- Added Discovery service
- Added CodeStar service
- Added Migration Hub service
- Added Marketplace Entitlement service

## [0.28.0] - 2017-08-25

### Added
- Credentials: accept `aws_security_token` for backwards compatibility
- Codegen: add `check` command for missing or outdated services
- API Gateway support
- Mechanical Turk support
- Polly support
- Glacier support
- Header on files that are generated to guide changes the code generation
- AWS Batch support
- Use botocore provided documentation in our crate documentation
- Credentials crate allows unrecognized fields in credentials profile
- Route53 now sends request to the right endpoint
- Route53 integration test
- Streaming download support for S3
- Custom region now supported: used for local DynamoDB and API compatible services such as Minio and Ceph
- Code of Condcut

### Changed
- Moved root Cargo.toml to root of git project to allow git dependency references
- Updated botocore to 1.5.75
- Integration tests now build, but don't run, as part of the CI process
- Credentials crate got dependency upgrades
- REST protocols now sends requests with headers and bodies

### Removed
- Credentials crate no longer retries credential acquiring
- Type aliases removed.  Example: we no longer use `BucketName` which was an alias for `String`.
- travis-cargo from TravisCI builds<|MERGE_RESOLUTION|>--- conflicted
+++ resolved
@@ -16,11 +16,8 @@
 - Implement `DispatchSignedRequest` and `ProvideAwsCredentials` for `Arc<>` and `Rc<>` wrapped types
 - Changed HttpClient to be generic over hyper::Connect, default HttpClient<C = HttpsConnector<HttpConnector>>, see #1033
 - Derive PartialEq for all request and response types, except when they contain streams
-<<<<<<< HEAD
+- Change core and credentials to use Hyper 0.12
 - Add example to Rusoto Logs documentation
-=======
-- Change core and credentials to use Hyper 0.12
->>>>>>> fc823bce
 
 ## [0.32.0] - 2018-03-03
 
