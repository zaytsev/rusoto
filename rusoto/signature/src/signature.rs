//! AWS API request signatures.
//!
//! Follows [AWS Signature 4](http://docs.aws.amazon.com/general/latest/gr/signature-version-4.html)
//! algorithm.
//!
//! If needed, the request will be re-issued to a temporary redirect endpoint.  This can happen with
//! newly created S3 buckets not in us-standard/us-east-1.
//!
//! Please note that this module does not expect URIs to already be encoded.
//!

use std::borrow::Cow;
use std::collections::btree_map::Entry;
use std::collections::BTreeMap;
use std::convert::TryInto;
use std::fmt;
use std::str;
use std::time::Duration;

use base64;
use bytes::Bytes;
use hex;
use hmac::{Hmac, Mac};
use http::header::{HeaderMap, HeaderName, HeaderValue};
use http::{Method, Request};
use hyper::Body;
use log::{debug, log_enabled, Level::Debug};
use md5;
use percent_encoding::{percent_decode, utf8_percent_encode, AsciiSet, NON_ALPHANUMERIC};
use sha2::{Digest, Sha256};
use time::{Date, OffsetDateTime};

use crate::credential::AwsCredentials;
use crate::region::Region;
use crate::stream::ByteStream;

pub type Params = BTreeMap<String, Option<String>>;

/// Payload string to use for unsigned payload
pub static UNSIGNED_PAYLOAD: &str = "UNSIGNED-PAYLOAD";
/// Payload string to use for signed empty payload
pub static EMPTY_SHA256_HASH: &str =
    "e3b0c44298fc1c149afbf4c8996fb92427ae41e4649b934ca495991b7852b855";

/// Possible payloads included in a `SignedRequest`.
pub enum SignedRequestPayload {
    /// Transfer payload in a single chunk
    Buffer(Bytes),
    /// Transfer payload in multiple chunks
    Stream(ByteStream),
}

impl SignedRequestPayload {
    /// Convert `SignedRequestPayload` into a hyper `Body`
    pub fn into_body(self) -> Body {
        match self {
            SignedRequestPayload::Buffer(bytes) => Body::from(bytes),
            SignedRequestPayload::Stream(stream) => Body::wrap_stream(stream),
        }
    }
}

impl fmt::Debug for SignedRequestPayload {
    fn fmt(&self, f: &mut fmt::Formatter) -> fmt::Result {
        match *self {
            SignedRequestPayload::Buffer(ref buf) => {
                write!(f, "SignedRequestPayload::Buffer(len = {})", buf.len())
            }
            SignedRequestPayload::Stream(ref stream) => write!(
                f,
                "SignedRequestPayload::Stream(size_hint = {:?})",
                stream.size_hint()
            ),
        }
    }
}

/// A data structure for all the elements of an HTTP request that are involved in
/// the Amazon Signature Version 4 signing process
#[derive(Debug)]
pub struct SignedRequest {
    /// The HTTP Method
    pub method: String,
    /// The AWS Service
    pub service: String,
    /// The AWS Region
    pub region: Region,
    /// The HTTP request path
    pub path: String,
    /// The HTTP Request Headers
    pub headers: BTreeMap<String, Vec<Vec<u8>>>,
    /// The HTTP request paramaters
    pub params: Params,
    /// The HTTP/HTTPS protocol
    pub scheme: Option<String>,
    /// The AWS hostname
    pub hostname: Option<String>,
    /// The HTTP Content
    pub payload: Option<SignedRequestPayload>,
    /// The Standardised query string
    pub canonical_query_string: String,
    /// The Standardised URI
    pub canonical_uri: String,
}

impl SignedRequest {
    /// Default constructor
    pub fn new(method: &str, service: &str, region: &Region, path: &str) -> SignedRequest {
        SignedRequest {
            method: method.to_string(),
            service: service.to_string(),
            region: region.clone(),
            path: path.to_string(),
            headers: BTreeMap::new(),
            params: Params::new(),
            scheme: None,
            hostname: None,
            payload: None,
            canonical_query_string: String::new(),
            canonical_uri: String::new(),
        }
    }

    /// Sets the value of the "content-type" header.
    pub fn set_content_type(&mut self, content_type: String) {
        self.add_header("content-type", &content_type);
    }

    /// Sets the target hostname
    pub fn set_hostname(&mut self, hostname: Option<String>) {
        self.hostname = hostname;
    }

    /// Sets the target hostname using the current service type and region
    ///
    /// See the implementation of build_hostname to see how this is done
    pub fn set_endpoint_prefix(&mut self, endpoint_prefix: String) {
        self.hostname = Some(build_hostname(&endpoint_prefix, &self.region));
    }

    /// Sets the new body (payload)
    pub fn set_payload<B: Into<Bytes>>(&mut self, payload: Option<B>) {
        self.payload = payload.map(|chunk| SignedRequestPayload::Buffer(chunk.into()));
    }

    /// Sets the new body (payload) as a stream
    pub fn set_payload_stream(&mut self, stream: ByteStream) {
        self.payload = Some(SignedRequestPayload::Stream(stream));
    }

    /// Computes and sets the Content-MD5 header based on the current payload.
    ///
    /// Has no effect if the payload is not set, or is not a buffer.
    pub fn set_content_md5_header(&mut self) {
        let digest;
        if let Some(SignedRequestPayload::Buffer(ref payload)) = self.payload {
            digest = Some(md5::compute(payload));
        } else {
            digest = None;
        }
        if let Some(digest) = digest {
            // need to deref digest and then pass that reference:
            self.add_header("Content-MD5", &base64::encode(&(*digest)));
        }
    }

    /// Returns the current HTTP method
    pub fn method(&self) -> &str {
        &self.method
    }

    /// Returns the current path
    pub fn path(&self) -> &str {
        &self.path
    }

    /// Invokes `canonical_uri(path)` to return a canonical path
    pub fn canonical_path(&self) -> String {
        canonical_uri(&self.path, &self.region)
    }

    /// Returns the current canonical URI
    pub fn canonical_uri(&self) -> &str {
        &self.canonical_uri
    }

    /// Returns the current query string
    ///
    /// Converts a paramater such as "example param": "examplekey" into "&example+param=examplekey"
    pub fn canonical_query_string(&self) -> &str {
        &self.canonical_query_string
    }

    /// Returns the current headers
    pub fn headers(&self) -> &BTreeMap<String, Vec<Vec<u8>>> {
        &self.headers
    }

    /// Returns the current http scheme (https or http)
    pub fn scheme(&self) -> String {
        match self.scheme {
            Some(ref p) => p.to_string(),
            None => match self.region {
                Region::Custom { ref endpoint, .. } => {
                    if endpoint.starts_with("http://") {
                        "http".to_owned()
                    } else {
                        "https".to_owned()
                    }
                }
                _ => "https".to_owned(),
            },
        }
    }

    /// Converts hostname to String if it exists, else it invokes build_hostname()
    pub fn hostname(&self) -> String {
        // hostname may be already set by an endpoint prefix
        match self.hostname {
            Some(ref h) => h.to_string(),
            None => build_hostname(&self.service, &self.region),
        }
    }

    /// If the key exists in headers, set it to blank/unoccupied:
    pub fn remove_header(&mut self, key: &str) {
        let key_lower = key.to_ascii_lowercase();
        self.headers.remove(&key_lower);
    }

    /// Add a value to the array of headers for the specified key.
    /// Headers are kept sorted by key name for use at signing (BTreeMap)
    pub fn add_header<K: ToString>(&mut self, key: K, value: &str) {
        let key_lower = key.to_string().to_ascii_lowercase();
        let value_vec = value.as_bytes().to_vec();

        match self.headers.entry(key_lower) {
            Entry::Vacant(entry) => {
                let mut values = Vec::new();
                values.push(value_vec);
                entry.insert(values);
            }
            Entry::Occupied(entry) => {
                entry.into_mut().push(value_vec);
            }
        }
    }

    /// Adds parameter to the HTTP Request
    pub fn add_param<S>(&mut self, key: S, value: S)
    where
        S: Into<String>,
    {
        self.params.insert(key.into(), Some(value.into()));
    }

    /// Sets paramaters with a given variable of `Params` type
    pub fn set_params(&mut self, params: Params) {
        self.params = params;
    }

    /// Generate a Presigned URL for AWS
    ///
    /// See the [documentation](https://docs.aws.amazon.com/general/latest/gr/sigv4_signing.html)
    /// for more information.
    pub fn generate_presigned_url(
        &mut self,
        creds: &AwsCredentials,
        expires_in: &Duration,
        should_sha256_sign_payload: bool,
    ) -> String {
        debug!("Presigning request URL");

        self.sign(creds);
        let hostname = self.hostname();

        let current_time = OffsetDateTime::now_utc();
        let current_time_fmted = current_time.format("%Y%m%dT%H%M%SZ");
        let current_date = current_time.format("%Y%m%d");

        self.remove_header("X-Amz-Content-Sha256");

        self.remove_header("X-Amz-Date");

        self.remove_header("Content-Type");

        if let Some(ref token) = *creds.token() {
            self.remove_header("X-Amz-Security-Token");
            self.params
                .insert("X-Amz-Security-Token".into(), Some(token.to_string()));
        }

        self.remove_header("X-Amz-Algorithm");
        self.params
            .insert("X-Amz-Algorithm".into(), Some("AWS4-HMAC-SHA256".into()));

        self.remove_header("X-Amz-Credential");
        self.params.insert(
            "X-Amz-Credential".into(),
            format!(
                "{}/{}/{}/{}/aws4_request",
                &creds.aws_access_key_id(),
                &current_date,
                self.region.name(),
                self.service
            )
            .into(),
        );

        self.remove_header("X-Amz-Expires");
        let expiration_time = format!("{}", expires_in.as_secs());
        self.params
            .insert("X-Amz-Expires".into(), expiration_time.into());

        self.canonical_uri = canonical_uri(&self.path, &self.region);
        let canonical_headers = canonical_headers(&self.headers);

        let signed_headers = signed_headers(&self.headers);
        self.params
            .insert("X-Amz-SignedHeaders".into(), Some(signed_headers.clone()));

        self.params
            .insert("X-Amz-Date".into(), current_time_fmted.into());

        self.canonical_query_string = build_canonical_query_string(&self.params);

        debug!("canonical_uri: {:?}", self.canonical_uri);
        debug!("canonical_headers: {:?}", canonical_headers);
        debug!("signed_headers: {:?}", signed_headers);
        debug!("canonical_query_string: {:?}", self.canonical_query_string);

        let payload = if should_sha256_sign_payload {
            match self.payload {
                None => Cow::Borrowed(EMPTY_SHA256_HASH),
                Some(SignedRequestPayload::Buffer(ref payload)) => {
                    let (digest, _len) = digest_payload(&payload);
                    Cow::Owned(digest)
                }
                Some(SignedRequestPayload::Stream(ref _stream)) => Cow::Borrowed(UNSIGNED_PAYLOAD),
            }
        } else {
            Cow::Borrowed(UNSIGNED_PAYLOAD)
        };

        let canonical_request = format!(
            "{}\n{}\n{}\n{}\n{}\n{}",
            &self.method,
            self.canonical_uri,
            self.canonical_query_string,
            canonical_headers,
            &signed_headers,
            payload
        );

        debug!("canonical_request: {:?}", canonical_request);

        // use the hashed canonical request to build the string to sign
        let hashed_canonical_request = to_hexdigest(&canonical_request);

        debug!("hashed_canonical_request: {:?}", hashed_canonical_request);

        let scope = format!(
            "{}/{}/{}/aws4_request",
            current_date,
            self.region.name(),
            &self.service
        );

        debug!("scope: {}", scope);

        let string_to_sign = string_to_sign(current_time, &hashed_canonical_request, &scope);

        debug!("string_to_sign: {}", string_to_sign);

        let signature = sign_string(
            &string_to_sign,
            creds.aws_secret_access_key(),
            current_time.date(),
            &self.region.name(),
            &self.service,
        );
        self.params
            .insert("X-Amz-Signature".into(), signature.into());

        format!(
            "{}://{}{}?{}",
            self.scheme(),
            hostname,
            self.canonical_uri,
            build_canonical_query_string(&self.params)
        )
    }

    /// Complement SignedRequest by ensuring the following HTTP headers are set accordingly:
    /// - host
    /// - content-type
    /// - content-length (if applicable)
    pub fn complement(&mut self) {
        // build the canonical request
        self.canonical_uri = self.canonical_path();
        self.canonical_query_string = build_canonical_query_string(&self.params);
        // Gotta remove and re-add headers since by default they append the value.  If we're following
        // a 307 redirect we end up with Three Stooges in the headers with duplicate values.
        self.remove_header("host");
        self.add_header("host", &self.hostname());
        // if there's no content-type header set, set it to the default value
        if let Entry::Vacant(entry) = self.headers.entry("content-type".to_owned()) {
            let mut values = Vec::new();
            values.push(b"application/octet-stream".to_vec());
            entry.insert(values);
        }
        let len = match self.payload {
            None => Some(0),
            Some(SignedRequestPayload::Buffer(ref payload)) => Some(payload.len()),
            Some(SignedRequestPayload::Stream(ref stream)) => stream.size_hint(),
        };
        if let Some(len) = len {
            self.remove_header("content-length");
            self.add_header("content-length", &format!("{}", len));
        }
    }

    /// Signs the request using Amazon Signature version 4 to verify identity.
    /// Authorization header uses AWS4-HMAC-SHA256 for signing.
<<<<<<< HEAD
    pub fn sign(&mut self, creds: &AwsCredentials) {
        self.complement();
        let date = OffsetDateTime::now();
=======
    pub fn sign_with_plus(&mut self, creds: &AwsCredentials, should_treat_plus_literally: bool) {
        self.complement_with_plus(should_treat_plus_literally);
        let date = OffsetDateTime::now_utc();
>>>>>>> a1c39eee
        self.remove_header("x-amz-date");
        self.add_header("x-amz-date", &date.format("%Y%m%dT%H%M%SZ"));

        if let Some(ref token) = *creds.token() {
            self.remove_header("X-Amz-Security-Token");
            self.add_header("X-Amz-Security-Token", token);
        }

        let digest = match self.payload {
            None => Cow::Borrowed(EMPTY_SHA256_HASH),
            Some(SignedRequestPayload::Buffer(ref payload)) => {
                let (digest, _) = digest_payload(&payload);
                Cow::Owned(digest)
            }
            Some(SignedRequestPayload::Stream(_)) => Cow::Borrowed(UNSIGNED_PAYLOAD),
        };
        self.remove_header("x-amz-content-sha256");
        self.add_header("x-amz-content-sha256", &digest);

        let signed_headers = signed_headers(&self.headers);

        let canonical_headers = canonical_headers(&self.headers);

        // Normalize URI paths according to RFC 3986. Remove redundant and relative path components. Each path segment must be URI-encoded twice (except for Amazon S3 which only gets URI-encoded once).
        // see https://docs.aws.amazon.com/general/latest/gr/sigv4-create-canonical-request.html
        let canonical_uri = if &self.service != "s3" {
            utf8_percent_encode(&self.canonical_uri, &STRICT_PATH_ENCODE_SET).collect::<String>()
        } else {
            self.canonical_uri.clone()
        };

        let canonical_request = format!(
            "{}\n{}\n{}\n{}\n{}\n{}",
            &self.method,
            canonical_uri,
            self.canonical_query_string,
            canonical_headers,
            signed_headers,
            digest
        );

        // use the hashed canonical request to build the string to sign
        let hashed_canonical_request = to_hexdigest(&canonical_request);
        let scope = format!(
            "{}/{}/{}/aws4_request",
            date.format("%Y%m%d"),
            self.region.name(),
            &self.service
        );
        let string_to_sign = string_to_sign(date, &hashed_canonical_request, &scope);

        // sign the string
        let signature = sign_string(
            &string_to_sign,
            creds.aws_secret_access_key(),
            date.date(),
            &self.region.name(),
            &self.service,
        );

        // build the actual auth header
        let auth_header = format!(
            "AWS4-HMAC-SHA256 Credential={}/{}, SignedHeaders={}, Signature={}",
            &creds.aws_access_key_id(),
            scope,
            signed_headers,
            signature
        );
        self.remove_header("authorization");
        self.add_header("authorization", &auth_header);
    }
}

impl TryInto<Request<Body>> for SignedRequest {
    type Error = http::Error;

    fn try_into(self) -> Result<Request<Body>, Self::Error> {
        let method = Method::from_bytes(self.method.as_bytes())?;

        let headers = self
            .headers()
            .iter()
            .try_fold::<_, _, Result<_, Self::Error>>(HeaderMap::new(), |mut headers, (k, v)| {
                let name = HeaderName::from_bytes(k.as_bytes())?;
                for v in v.iter() {
                    let value = HeaderValue::from_bytes(v)?;
                    headers.append(&name, value);
                }
                Ok(headers)
            })?;

        let mut final_uri = format!(
            "{}://{}{}",
            self.scheme(),
            self.hostname(),
            self.canonical_path()
        );
        if !self.canonical_query_string().is_empty() {
            final_uri = final_uri + &format!("?{}", self.canonical_query_string());
        }

        if log_enabled!(Debug) {
            let payload = match self.payload {
                Some(SignedRequestPayload::Buffer(ref payload_bytes)) => {
                    String::from_utf8(payload_bytes.as_ref().to_owned())
                        .unwrap_or_else(|_| String::from("<non-UTF-8 data>"))
                }
                Some(SignedRequestPayload::Stream(ref stream)) => {
                    format!("<stream size_hint={:?}>", stream.size_hint())
                }
                None => "".to_owned(),
            };

            debug!(
                "Full request: \n method: {}\n final_uri: {}\n payload: {}\nHeaders:\n",
                method, final_uri, payload
            );
            for (h, v) in headers.iter() {
                debug!("{}:{:?}", h.as_str(), v);
            }
        }

        let builder = Request::builder().method(method).uri(final_uri);

        let body = if let Some(payload) = self.payload {
            match payload {
                SignedRequestPayload::Buffer(bytes) => Body::from(bytes),
                SignedRequestPayload::Stream(stream) => Body::wrap_stream(stream),
            }
        } else {
            Body::empty()
        };
        let mut request = builder.body(body)?;

        *request.headers_mut() = headers;
        Ok(request)
    }
}

/// Convert payload from Char array to useable <payload, len> format.
fn digest_payload(payload: &[u8]) -> (String, usize) {
    let digest = to_hexdigest(payload);
    let len = payload.len();
    (digest, len)
}

#[inline]
fn hmac(secret: &[u8], message: &[u8]) -> Hmac<Sha256> {
    let mut hmac = Hmac::<Sha256>::new_varkey(secret).expect("failed to create hmac");
    hmac.input(message);
    hmac
}

/// Takes a message and signs it using AWS secret, time, region keys and service keys.
fn sign_string(
    string_to_sign: &str,
    secret: &str,
    date: Date,
    region: &str,
    service: &str,
) -> String {
    let date_str = date.format("%Y%m%d");
    let date_hmac = hmac(format!("AWS4{}", secret).as_bytes(), date_str.as_bytes())
        .result()
        .code();
    let region_hmac = hmac(date_hmac.as_ref(), region.as_bytes()).result().code();
    let service_hmac = hmac(region_hmac.as_ref(), service.as_bytes())
        .result()
        .code();
    let signing_hmac = hmac(service_hmac.as_ref(), b"aws4_request").result().code();
    hex::encode(
        hmac(signing_hmac.as_ref(), string_to_sign.as_bytes())
            .result()
            .code()
            .as_ref(),
    )
}

/// Mark string as AWS4-HMAC-SHA256 hashed
pub fn string_to_sign(
    date: OffsetDateTime,
    hashed_canonical_request: &str,
    scope: &str,
) -> String {
    format!(
        "AWS4-HMAC-SHA256\n{}\n{}\n{}",
        date.format("%Y%m%dT%H%M%SZ"),
        scope,
        hashed_canonical_request
    )
}

fn signed_headers(headers: &BTreeMap<String, Vec<Vec<u8>>>) -> String {
    let mut signed = String::new();
    headers
        .iter()
        .filter(|&(ref key, _)| !skipped_headers(&key))
        .for_each(|(key, _)| {
            if !signed.is_empty() {
                signed.push(';');
            }
            signed.push_str(key);
        });
    signed
}

/// Canonicalizes headers into the AWS Canonical Form.
///
/// Read more about it: [HERE](http://docs.aws.amazon.com/general/latest/gr/sigv4-create-canonical-request.html)
fn canonical_headers(headers: &BTreeMap<String, Vec<Vec<u8>>>) -> String {
    let mut canonical = String::new();

    for (key, value) in headers.iter() {
        if skipped_headers(key) {
            continue;
        }
        canonical.push_str(format!("{}:{}\n", key, canonical_values(value)).as_ref());
    }
    canonical
}

/// Canonicalizes values into the AWS Canonical Form.
///
/// Read more about it: [HERE](http://docs.aws.amazon.com/general/latest/gr/sigv4-create-canonical-request.html)
fn canonical_values(values: &[Vec<u8>]) -> String {
    let mut st = String::new();
    for v in values {
        let s = str::from_utf8(v).unwrap();
        if !st.is_empty() {
            st.push(',')
        }
        if s.starts_with('\"') {
            st.push_str(s);
        } else {
            st.push_str(s.replace("  ", " ").trim());
        }
    }
    st
}

fn skipped_headers(header: &str) -> bool {
    ["authorization", "content-length", "user-agent"].contains(&header)
}

/// Returns standardised URI
fn canonical_uri(path: &str, region: &Region) -> String {
    let endpoint_path = match region {
        Region::Custom { ref endpoint, .. } => extract_endpoint_path(endpoint),
        _ => None,
    };
    match (endpoint_path, path) {
        (Some(prefix), "") => prefix.to_string(),
        (None, "") => "/".to_string(),
        (Some(prefix), _) => encode_uri_path(&(prefix.to_owned() + path)),
        _ => encode_uri_path(path),
    }
}

/// Canonicalizes query while iterating through the given paramaters
///
/// Read more about it: [HERE](http://docs.aws.amazon.com/AmazonS3/latest/API/sigv4-query-string-auth.html#query-string-auth-v4-signing)
fn build_canonical_query_string(params: &Params) -> String {
    if params.is_empty() {
        return String::new();
    }

    let mut output = String::new();
    for (key, val) in params.iter() {
        if !output.is_empty() {
            output.push_str("&");
        }
        output.push_str(&encode_uri_strict(&key));
        output.push_str("=");

        if let Some(ref unwrapped_val) = *val {
            output.push_str(&encode_uri_strict(&unwrapped_val));
        }
    }

    output
}

// http://docs.aws.amazon.com/general/latest/gr/sigv4-create-canonical-request.html
//
// Do not URI-encode any of the unreserved characters that RFC 3986 defines:
// A-Z, a-z, 0-9, hyphen ( - ), underscore ( _ ), period ( . ), and tilde ( ~ ).
//
// Percent-encode all other characters with %XY, where X and Y are hexadecimal
// characters (0-9 and uppercase A-F). For example, the space character must be
// encoded as %20 (not using '+', as some encoding schemes do) and extended UTF-8
// characters must be in the form %XY%ZA%BC
/// This constant is used to maintain the strict URI encoding standard as proposed by RFC 3986
pub const STRICT_ENCODE_SET: AsciiSet = NON_ALPHANUMERIC
    .remove(b'-')
    .remove(b'.')
    .remove(b'_')
    .remove(b'~');

/// This struct is used to maintain the URI path encoding
pub const STRICT_PATH_ENCODE_SET: AsciiSet = STRICT_ENCODE_SET.remove(b'/');

#[inline]
#[doc(hidden)]
pub fn encode_uri_path(uri: &str) -> String {
    utf8_percent_encode(uri, &STRICT_PATH_ENCODE_SET).collect::<String>()
}

#[inline]
fn encode_uri_strict(uri: &str) -> String {
    utf8_percent_encode(uri, &STRICT_ENCODE_SET).collect::<String>()
}

#[inline]
#[doc(hidden)]
pub fn decode_uri(uri: &str) -> String {
    let decoder = percent_decode(uri.as_bytes());
    if let Ok(decoded) = decoder.decode_utf8() {
        decoded.to_string()
    } else {
        uri.to_owned()
    }
}

fn to_hexdigest<T: AsRef<[u8]>>(t: T) -> String {
    let h = Sha256::digest(t.as_ref());
    hex::encode(h.as_ref())
}

fn extract_endpoint_path(endpoint: &str) -> Option<&str> {
    extract_endpoint_components(endpoint).1
}

fn extract_endpoint_components(endpoint: &str) -> (&str, Option<&str>) {
    let unschemed = endpoint
        .find("://")
        .map(|p| &endpoint[p + 3..])
        .unwrap_or(endpoint);
    unschemed
        .find('/')
        .map(|p| (&unschemed[..p], Some(&unschemed[p..])))
        .unwrap_or((unschemed, None))
}

fn extract_hostname(endpoint: &str) -> &str {
    extract_endpoint_components(endpoint).0
}

/// Takes a `Region` enum and a service and formas a vaild DNS name.
/// E.g. `Region::ApNortheast1` and `s3` produces `s3.ap-northeast-1.amazonaws.com.cn`
fn build_hostname(service: &str, region: &Region) -> String {
    //iam & cloudfront have only 1 endpoint, other services have region-based endpoints
    match service {
        "iam" => match *region {
            Region::Custom { ref endpoint, .. } => extract_hostname(endpoint).to_owned(),
            Region::CnNorth1 | Region::CnNorthwest1 => {
                format!("{}.{}.amazonaws.com.cn", service, region.name())
            }
            _ => format!("{}.amazonaws.com", service),
        },
        "chime" => match *region {
            Region::Custom { ref endpoint, .. } => extract_hostname(endpoint).to_owned(),
            _ => format!("service.{}.aws.amazon.com", service),
        },
        "cloudfront" => match *region {
            Region::Custom { ref endpoint, .. } => extract_hostname(endpoint).to_owned(),
            _ => format!("{}.amazonaws.com", service),
        },
        "importexport" => match *region {
            Region::Custom { ref endpoint, .. } => extract_hostname(endpoint).to_owned(),
            _ => "importexport.amazonaws.com".to_owned(),
        },
        "s3" => match *region {
            Region::Custom { ref endpoint, .. } => extract_hostname(endpoint).to_owned(),
            Region::CnNorth1 | Region::CnNorthwest1 => {
                format!("s3.{}.amazonaws.com.cn", region.name())
            }
            _ => format!("s3.{}.amazonaws.com", region.name()),
        },
        "route53" => match *region {
            Region::Custom { ref endpoint, .. } => extract_hostname(endpoint).to_owned(),
            _ => "route53.amazonaws.com".to_owned(),
        },
        "sdb" => match *region {
            Region::Custom { ref endpoint, .. } => extract_hostname(endpoint).to_owned(),
            Region::UsEast1 => "sdb.amazonaws.com".to_string(),
            _ => format!("sdb.{}.amazonaws.com", region.name()),
        },
        _ => match *region {
            Region::Custom { ref endpoint, .. } => extract_hostname(endpoint).to_owned(),
            Region::CnNorth1 | Region::CnNorthwest1 => {
                format!("{}.{}.amazonaws.com.cn", service, region.name())
            }
            _ => format!("{}.{}.amazonaws.com", service, region.name()),
        },
    }
}

#[cfg(test)]
mod tests {
    use super::*;
    use time::Date;

    #[test]
    fn get_hostname_none_present() {
        let request = SignedRequest::new("POST", "sqs", &Region::UsEast1, "/");
        assert_eq!("sqs.us-east-1.amazonaws.com", request.hostname());
    }

    #[test]
    fn convert_request() {
        use http::{Method, Uri, Version};
        let mut request = SignedRequest::new("POST", "sqs", &Region::UsEast1, "/");
        request.sign(&AwsCredentials::new(
            "foo_access_key",
            "foo_secret_key",
            None,
            None,
        ));

        let req: http::Request<Body> = request.try_into().unwrap();
        let expected_uri = Uri::from_static("https://sqs.us-east-1.amazonaws.com");
        assert_eq!(req.method(), Method::POST);
        assert_eq!(req.uri(), &expected_uri);
        assert_eq!(req.version(), Version::HTTP_11);
    }

    #[test]
    fn path_percent_encoded() {
        let mut request = SignedRequest::new(
            "GET",
            "s3",
            &Region::UsEast1,
            "/path with spaces: the sequel",
        );
        request.sign(&AwsCredentials::new(
            "foo_access_key",
            "foo_secret_key",
            None,
            None,
        ));
        assert_eq!(
            "/path%20with%20spaces%3A%20the%20sequel",
            request.canonical_uri()
        );
    }
    #[test]
    fn query_encoding_escaped_chars() {
        query_encoding_escaped_chars_range(0u8, 45u8); // \0 to '-'
        query_encoding_escaped_chars_range(47u8, 48u8); // '/' to '0'
        query_encoding_escaped_chars_range(58u8, 65u8); // '0' to 'A'
        query_encoding_escaped_chars_range(91u8, 95u8); // '[' to '_'
        query_encoding_escaped_chars_range(96u8, 97u8); // '`' to 'a'
        query_encoding_escaped_chars_range(123u8, 126u8); // '{' to '~'
        query_encoding_escaped_chars_range(127u8, 128u8); // DEL
    }
    fn query_encoding_escaped_chars_range(start: u8, end: u8) {
        let mut params = Params::new();
        for code in start..end {
            params.insert("k".to_owned(), Some((code as char).to_string()));
            let enc = build_canonical_query_string(&params);
            let expected = format!("k=%{:02X}", code);
            assert_eq!(expected, enc);
        }
    }
    #[test]
    fn query_string_encoding_outliers() {
        let mut request = SignedRequest::new(
            "GET",
            "s3",
            &Region::UsEast1,
            "/pathwith%20already%20existing%20encoding and some not encoded values",
        );
        request.add_param("arg1%7B", "arg1%7B");
        request.add_param("arg2%7B+%2B", "+%2B");
        assert_eq!(
            super::build_canonical_query_string(&request.params),
            "arg1%257B=arg1%257B&arg2%257B%2B%252B=%2B%252B"
        );
        assert_eq!(
            super::canonical_uri(&request.path, &Region::default()),
            "/pathwith%2520already%2520existing%2520encoding%20and%20some%20not%20encoded%20values"
        );
    }
    #[test]
    fn query_percent_encoded() {
        let mut request = SignedRequest::new(
            "GET",
            "s3",
            &Region::UsEast1,
            "/path with spaces: the sequel++",
        );
        request.add_param(
            "key:with@funny&characters",
            "value with/funny%characters/Рускии",
        );
        let canonical_query_string = super::build_canonical_query_string(&request.params);
        assert_eq!("key%3Awith%40funny%26characters=value%20with%2Ffunny%25characters%2F%D0%A0%D1%83%D1%81%D0%BA%D0%B8%D0%B8",
                   canonical_query_string);
        let canonical_uri_string = super::canonical_uri(&request.path, &Region::default());
        assert_eq!(
            "/path%20with%20spaces%3A%20the%20sequel%2B%2B",
            canonical_uri_string
        );
    }
    #[test]
    fn query_string_literal_plus() {
        let mut params = Params::new();
        params.insert("key".into(), Some("val+ue".into()));
        let encoded = build_canonical_query_string(&params);
        assert_eq!("key=val%2Bue", encoded);
    }

    #[test]
    fn signature_generation() {
        let date = Date::try_from_ymd(0, 1, 1).unwrap();
        let signature_foo = super::sign_string(
            "foo",
            "wJalrXUtnFEMI/K7MDENG+bPxRfiCYEXAMPLEKEY",
            date,
            "us-west-1",
            "s3",
        );
        assert_eq!(
            signature_foo,
            "74d97a931fb073b276cdb5e5731374b72778cdd29f0764a51dafab99d3e41130".to_string()
        );
        let signature_bar = super::sign_string(
            "bar",
            "wJalrXUtnFEMI/K7MDENG+bPxRfiCYEXAMPLEKEY",
            date,
            "us-west-1",
            "s3",
        );
        assert_eq!(
            signature_bar,
            "d767b8a0bc0246f8093953484857d2fd7f43e984377102eede37b0a8dae3d82c".to_string()
        );
    }

    #[test]
    fn signed_headers_unsigned_first() {
        let mut headers = BTreeMap::new();

        // This header is excluded from signing
        headers.insert("content-length".to_owned(), vec![vec![]]);

        headers.insert("content-type".to_owned(), vec![vec![]]);
        headers.insert("x-amz-date".to_owned(), vec![vec![]]);
        assert_eq!(super::signed_headers(&headers), "content-type;x-amz-date");
    }

    #[test]
    fn signed_headers_unsigned_in_center() {
        let mut headers = BTreeMap::new();
        headers.insert("cache-control".to_owned(), vec![vec![]]);

        // This header is excluded from signing
        headers.insert("content-length".to_owned(), vec![vec![]]);

        headers.insert("content-type".to_owned(), vec![vec![]]);
        headers.insert("host".to_owned(), vec![vec![]]);
        headers.insert("x-amz-date".to_owned(), vec![vec![]]);

        assert_eq!(
            super::signed_headers(&headers),
            "cache-control;content-type;host;x-amz-date"
        );
    }

    #[test]
    fn signed_headers_unsigned_last() {
        let mut headers = BTreeMap::new();
        headers.insert("cache-control".to_owned(), vec![vec![]]);

        // This header is excluded from signing
        headers.insert("content-length".to_owned(), vec![vec![]]);

        assert_eq!(super::signed_headers(&headers), "cache-control");
    }

    #[test]
    fn canonical_uri_combos() {
        assert_eq!(super::canonical_uri("", &Region::default()), "/");
        assert_eq!(super::canonical_uri("/foo", &Region::default()), "/foo");
        assert_eq!(
            super::canonical_uri(
                "",
                &Region::Custom {
                    name: Region::UsEast1.name().into(),
                    endpoint: "http://localhost:8000/path".into()
                }
            ),
            "/path"
        );
        assert_eq!(
            super::canonical_uri(
                "/foo",
                &Region::Custom {
                    name: Region::UsEast1.name().into(),
                    endpoint: "http://localhost:8000/path".into()
                }
            ),
            "/path/foo"
        );
        assert_eq!(
            super::canonical_uri(
                "/foo",
                &Region::Custom {
                    name: Region::UsEast1.name().into(),
                    endpoint: "http://localhost:8000".into()
                }
            ),
            "/foo"
        );
    }

    #[test]
    fn extract_hostname() {
        assert_eq!(
            super::extract_hostname("hostname.with.no.scheme"),
            "hostname.with.no.scheme"
        );
        assert_eq!(
            super::extract_hostname("http://hostname.with.scheme"),
            "hostname.with.scheme"
        );
        assert_eq!(
            super::extract_hostname("https://hostname.with.scheme"),
            "hostname.with.scheme"
        );

        assert_eq!(
            super::extract_hostname("hostname.with.no.scheme/test"),
            "hostname.with.no.scheme"
        );
        assert_eq!(
            super::extract_hostname("http://hostname.with.scheme/test"),
            "hostname.with.scheme"
        );
        assert_eq!(
            super::extract_hostname("https://hostname.with.scheme/test"),
            "hostname.with.scheme"
        );
    }

    #[test]
    fn x_amz_content_sha256_header_is_signed() {
        // https://github.com/rusoto/rusoto/issues/1463

        let mut request = SignedRequest::new("GET", "s3", &Region::UsEast1, "/path");
        request.sign(&AwsCredentials::new(
            "foo_access_key",
            "foo_secret_key",
            None,
            None,
        ));

        let authorization_headers = request.headers.get("authorization").unwrap();
        let authorization_header = authorization_headers[0].clone();
        let authorization_header = String::from_utf8(authorization_header).unwrap();

        // we want to check that "x-amz-content-sha256" header is signed
        // and "authorization" header includes all signed headers
        assert!(authorization_header.contains("x-amz-content-sha256"));
    }
}<|MERGE_RESOLUTION|>--- conflicted
+++ resolved
@@ -422,15 +422,9 @@
 
     /// Signs the request using Amazon Signature version 4 to verify identity.
     /// Authorization header uses AWS4-HMAC-SHA256 for signing.
-<<<<<<< HEAD
     pub fn sign(&mut self, creds: &AwsCredentials) {
         self.complement();
-        let date = OffsetDateTime::now();
-=======
-    pub fn sign_with_plus(&mut self, creds: &AwsCredentials, should_treat_plus_literally: bool) {
-        self.complement_with_plus(should_treat_plus_literally);
         let date = OffsetDateTime::now_utc();
->>>>>>> a1c39eee
         self.remove_header("x-amz-date");
         self.add_header("x-amz-date", &date.format("%Y%m%dT%H%M%SZ"));
 
