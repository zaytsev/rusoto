// =================================================================
//
//                           * WARNING *
//
//                    This file is generated!
//
//  Changes made to this file will be overwritten. If changes are
//  required to the generated code, the service_crategen project
//  must be updated to generate the changes.
//
// =================================================================
#![allow(warnings)]

use futures::future;
use futures::Future;
use rusoto_core::credential::ProvideAwsCredentials;
use rusoto_core::region;
use rusoto_core::request::{BufferedHttpResponse, DispatchSignedRequest};
use rusoto_core::{Client, RusotoError, RusotoFuture};
use std::error::Error;
use std::fmt;

use rusoto_core::proto;
use rusoto_core::signature::SignedRequest;
use serde_json;
#[derive(Default, Debug, Clone, PartialEq, Serialize)]
#[cfg_attr(feature = "deserialize_structs", derive(Deserialize))]
pub struct AcceptSharedDirectoryRequest {
    /// <p>Identifier of the shared directory in the directory consumer account. This identifier is different for each directory owner account. </p>
    #[serde(rename = "SharedDirectoryId")]
    pub shared_directory_id: String,
}

#[derive(Default, Debug, Clone, PartialEq, Deserialize)]
#[cfg_attr(any(test, feature = "serialize_structs"), derive(Serialize))]
pub struct AcceptSharedDirectoryResult {
    /// <p>The shared directory in the directory consumer account.</p>
    #[serde(rename = "SharedDirectory")]
    #[serde(skip_serializing_if = "Option::is_none")]
    pub shared_directory: Option<SharedDirectory>,
}

#[derive(Default, Debug, Clone, PartialEq, Serialize)]
#[cfg_attr(feature = "deserialize_structs", derive(Deserialize))]
pub struct AddIpRoutesRequest {
    /// <p>Identifier (ID) of the directory to which to add the address block.</p>
    #[serde(rename = "DirectoryId")]
    pub directory_id: String,
    /// <p>IP address blocks, using CIDR format, of the traffic to route. This is often the IP address block of the DNS server used for your on-premises domain.</p>
    #[serde(rename = "IpRoutes")]
    pub ip_routes: Vec<IpRoute>,
    /// <p>If set to true, updates the inbound and outbound rules of the security group that has the description: "AWS created security group for <i>directory ID</i> directory controllers." Following are the new rules: </p> <p>Inbound:</p> <ul> <li> <p>Type: Custom UDP Rule, Protocol: UDP, Range: 88, Source: 0.0.0.0/0</p> </li> <li> <p>Type: Custom UDP Rule, Protocol: UDP, Range: 123, Source: 0.0.0.0/0</p> </li> <li> <p>Type: Custom UDP Rule, Protocol: UDP, Range: 138, Source: 0.0.0.0/0</p> </li> <li> <p>Type: Custom UDP Rule, Protocol: UDP, Range: 389, Source: 0.0.0.0/0</p> </li> <li> <p>Type: Custom UDP Rule, Protocol: UDP, Range: 464, Source: 0.0.0.0/0</p> </li> <li> <p>Type: Custom UDP Rule, Protocol: UDP, Range: 445, Source: 0.0.0.0/0</p> </li> <li> <p>Type: Custom TCP Rule, Protocol: TCP, Range: 88, Source: 0.0.0.0/0</p> </li> <li> <p>Type: Custom TCP Rule, Protocol: TCP, Range: 135, Source: 0.0.0.0/0</p> </li> <li> <p>Type: Custom TCP Rule, Protocol: TCP, Range: 445, Source: 0.0.0.0/0</p> </li> <li> <p>Type: Custom TCP Rule, Protocol: TCP, Range: 464, Source: 0.0.0.0/0</p> </li> <li> <p>Type: Custom TCP Rule, Protocol: TCP, Range: 636, Source: 0.0.0.0/0</p> </li> <li> <p>Type: Custom TCP Rule, Protocol: TCP, Range: 1024-65535, Source: 0.0.0.0/0</p> </li> <li> <p>Type: Custom TCP Rule, Protocol: TCP, Range: 3268-33269, Source: 0.0.0.0/0</p> </li> <li> <p>Type: DNS (UDP), Protocol: UDP, Range: 53, Source: 0.0.0.0/0</p> </li> <li> <p>Type: DNS (TCP), Protocol: TCP, Range: 53, Source: 0.0.0.0/0</p> </li> <li> <p>Type: LDAP, Protocol: TCP, Range: 389, Source: 0.0.0.0/0</p> </li> <li> <p>Type: All ICMP, Protocol: All, Range: N/A, Source: 0.0.0.0/0</p> </li> </ul> <p/> <p>Outbound:</p> <ul> <li> <p>Type: All traffic, Protocol: All, Range: All, Destination: 0.0.0.0/0</p> </li> </ul> <p>These security rules impact an internal network interface that is not exposed publicly.</p>
    #[serde(rename = "UpdateSecurityGroupForDirectoryControllers")]
    #[serde(skip_serializing_if = "Option::is_none")]
    pub update_security_group_for_directory_controllers: Option<bool>,
}

#[derive(Default, Debug, Clone, PartialEq, Deserialize)]
#[cfg_attr(any(test, feature = "serialize_structs"), derive(Serialize))]
pub struct AddIpRoutesResult {}

#[derive(Default, Debug, Clone, PartialEq, Serialize)]
#[cfg_attr(feature = "deserialize_structs", derive(Deserialize))]
pub struct AddTagsToResourceRequest {
    /// <p>Identifier (ID) for the directory to which to add the tag.</p>
    #[serde(rename = "ResourceId")]
    pub resource_id: String,
    /// <p>The tags to be assigned to the directory.</p>
    #[serde(rename = "Tags")]
    pub tags: Vec<Tag>,
}

#[derive(Default, Debug, Clone, PartialEq, Deserialize)]
#[cfg_attr(any(test, feature = "serialize_structs"), derive(Serialize))]
pub struct AddTagsToResourceResult {}

/// <p>Represents a named directory attribute.</p>
#[derive(Default, Debug, Clone, PartialEq, Serialize, Deserialize)]
pub struct Attribute {
    /// <p>The name of the attribute.</p>
    #[serde(rename = "Name")]
    #[serde(skip_serializing_if = "Option::is_none")]
    pub name: Option<String>,
    /// <p>The value of the attribute.</p>
    #[serde(rename = "Value")]
    #[serde(skip_serializing_if = "Option::is_none")]
    pub value: Option<String>,
}

#[derive(Default, Debug, Clone, PartialEq, Serialize)]
#[cfg_attr(feature = "deserialize_structs", derive(Deserialize))]
pub struct CancelSchemaExtensionRequest {
    /// <p>The identifier of the directory whose schema extension will be canceled.</p>
    #[serde(rename = "DirectoryId")]
    pub directory_id: String,
    /// <p>The identifier of the schema extension that will be canceled.</p>
    #[serde(rename = "SchemaExtensionId")]
    pub schema_extension_id: String,
}

#[derive(Default, Debug, Clone, PartialEq, Deserialize)]
#[cfg_attr(any(test, feature = "serialize_structs"), derive(Serialize))]
pub struct CancelSchemaExtensionResult {}

/// <p>Information about the certificate.</p>
#[derive(Default, Debug, Clone, PartialEq, Deserialize)]
#[cfg_attr(any(test, feature = "serialize_structs"), derive(Serialize))]
pub struct Certificate {
    /// <p>The identifier of the certificate.</p>
    #[serde(rename = "CertificateId")]
    #[serde(skip_serializing_if = "Option::is_none")]
    pub certificate_id: Option<String>,
    /// <p>The common name for the certificate.</p>
    #[serde(rename = "CommonName")]
    #[serde(skip_serializing_if = "Option::is_none")]
    pub common_name: Option<String>,
    /// <p>The date and time when the certificate will expire.</p>
    #[serde(rename = "ExpiryDateTime")]
    #[serde(skip_serializing_if = "Option::is_none")]
    pub expiry_date_time: Option<f64>,
    /// <p>The date and time that the certificate was registered.</p>
    #[serde(rename = "RegisteredDateTime")]
    #[serde(skip_serializing_if = "Option::is_none")]
    pub registered_date_time: Option<f64>,
    /// <p>The state of the certificate.</p>
    #[serde(rename = "State")]
    #[serde(skip_serializing_if = "Option::is_none")]
    pub state: Option<String>,
    /// <p>Describes a state change for the certificate.</p>
    #[serde(rename = "StateReason")]
    #[serde(skip_serializing_if = "Option::is_none")]
    pub state_reason: Option<String>,
}

/// <p>Contains general information about a certificate.</p>
#[derive(Default, Debug, Clone, PartialEq, Deserialize)]
#[cfg_attr(any(test, feature = "serialize_structs"), derive(Serialize))]
pub struct CertificateInfo {
    /// <p>The identifier of the certificate.</p>
    #[serde(rename = "CertificateId")]
    #[serde(skip_serializing_if = "Option::is_none")]
    pub certificate_id: Option<String>,
    /// <p>The common name for the certificate.</p>
    #[serde(rename = "CommonName")]
    #[serde(skip_serializing_if = "Option::is_none")]
    pub common_name: Option<String>,
    /// <p>The state of the certificate.</p>
    #[serde(rename = "State")]
    #[serde(skip_serializing_if = "Option::is_none")]
    pub state: Option<String>,
}

/// <p>Contains information about a computer account in a directory.</p>
#[derive(Default, Debug, Clone, PartialEq, Deserialize)]
#[cfg_attr(any(test, feature = "serialize_structs"), derive(Serialize))]
pub struct Computer {
    /// <p>An array of <a>Attribute</a> objects containing the LDAP attributes that belong to the computer account.</p>
    #[serde(rename = "ComputerAttributes")]
    #[serde(skip_serializing_if = "Option::is_none")]
    pub computer_attributes: Option<Vec<Attribute>>,
    /// <p>The identifier of the computer.</p>
    #[serde(rename = "ComputerId")]
    #[serde(skip_serializing_if = "Option::is_none")]
    pub computer_id: Option<String>,
    /// <p>The computer name.</p>
    #[serde(rename = "ComputerName")]
    #[serde(skip_serializing_if = "Option::is_none")]
    pub computer_name: Option<String>,
}

/// <p>Points to a remote domain with which you are setting up a trust relationship. Conditional forwarders are required in order to set up a trust relationship with another domain.</p>
#[derive(Default, Debug, Clone, PartialEq, Deserialize)]
#[cfg_attr(any(test, feature = "serialize_structs"), derive(Serialize))]
pub struct ConditionalForwarder {
    /// <p>The IP addresses of the remote DNS server associated with RemoteDomainName. This is the IP address of the DNS server that your conditional forwarder points to.</p>
    #[serde(rename = "DnsIpAddrs")]
    #[serde(skip_serializing_if = "Option::is_none")]
    pub dns_ip_addrs: Option<Vec<String>>,
    /// <p>The fully qualified domain name (FQDN) of the remote domains pointed to by the conditional forwarder.</p>
    #[serde(rename = "RemoteDomainName")]
    #[serde(skip_serializing_if = "Option::is_none")]
    pub remote_domain_name: Option<String>,
    /// <p>The replication scope of the conditional forwarder. The only allowed value is <code>Domain</code>, which will replicate the conditional forwarder to all of the domain controllers for your AWS directory.</p>
    #[serde(rename = "ReplicationScope")]
    #[serde(skip_serializing_if = "Option::is_none")]
    pub replication_scope: Option<String>,
}

/// <p>Contains the inputs for the <a>ConnectDirectory</a> operation.</p>
#[derive(Default, Debug, Clone, PartialEq, Serialize)]
#[cfg_attr(feature = "deserialize_structs", derive(Deserialize))]
pub struct ConnectDirectoryRequest {
    /// <p>A <a>DirectoryConnectSettings</a> object that contains additional information for the operation.</p>
    #[serde(rename = "ConnectSettings")]
    pub connect_settings: DirectoryConnectSettings,
    /// <p>A description for the directory.</p>
    #[serde(rename = "Description")]
    #[serde(skip_serializing_if = "Option::is_none")]
    pub description: Option<String>,
    /// <p>The fully qualified name of the on-premises directory, such as <code>corp.example.com</code>.</p>
    #[serde(rename = "Name")]
    pub name: String,
    /// <p>The password for the on-premises user account.</p>
    #[serde(rename = "Password")]
    pub password: String,
    /// <p>The NetBIOS name of the on-premises directory, such as <code>CORP</code>.</p>
    #[serde(rename = "ShortName")]
    #[serde(skip_serializing_if = "Option::is_none")]
    pub short_name: Option<String>,
    /// <p>The size of the directory.</p>
    #[serde(rename = "Size")]
    pub size: String,
    /// <p>The tags to be assigned to AD Connector.</p>
    #[serde(rename = "Tags")]
    #[serde(skip_serializing_if = "Option::is_none")]
    pub tags: Option<Vec<Tag>>,
}

/// <p>Contains the results of the <a>ConnectDirectory</a> operation.</p>
#[derive(Default, Debug, Clone, PartialEq, Deserialize)]
#[cfg_attr(any(test, feature = "serialize_structs"), derive(Serialize))]
pub struct ConnectDirectoryResult {
    /// <p>The identifier of the new directory.</p>
    #[serde(rename = "DirectoryId")]
    #[serde(skip_serializing_if = "Option::is_none")]
    pub directory_id: Option<String>,
}

/// <p>Contains the inputs for the <a>CreateAlias</a> operation.</p>
#[derive(Default, Debug, Clone, PartialEq, Serialize)]
#[cfg_attr(feature = "deserialize_structs", derive(Deserialize))]
pub struct CreateAliasRequest {
    /// <p>The requested alias.</p> <p>The alias must be unique amongst all aliases in AWS. This operation throws an <code>EntityAlreadyExistsException</code> error if the alias already exists.</p>
    #[serde(rename = "Alias")]
    pub alias: String,
    /// <p>The identifier of the directory for which to create the alias.</p>
    #[serde(rename = "DirectoryId")]
    pub directory_id: String,
}

/// <p>Contains the results of the <a>CreateAlias</a> operation.</p>
#[derive(Default, Debug, Clone, PartialEq, Deserialize)]
#[cfg_attr(any(test, feature = "serialize_structs"), derive(Serialize))]
pub struct CreateAliasResult {
    /// <p>The alias for the directory.</p>
    #[serde(rename = "Alias")]
    #[serde(skip_serializing_if = "Option::is_none")]
    pub alias: Option<String>,
    /// <p>The identifier of the directory.</p>
    #[serde(rename = "DirectoryId")]
    #[serde(skip_serializing_if = "Option::is_none")]
    pub directory_id: Option<String>,
}

/// <p>Contains the inputs for the <a>CreateComputer</a> operation.</p>
#[derive(Default, Debug, Clone, PartialEq, Serialize)]
#[cfg_attr(feature = "deserialize_structs", derive(Deserialize))]
pub struct CreateComputerRequest {
    /// <p>An array of <a>Attribute</a> objects that contain any LDAP attributes to apply to the computer account.</p>
    #[serde(rename = "ComputerAttributes")]
    #[serde(skip_serializing_if = "Option::is_none")]
    pub computer_attributes: Option<Vec<Attribute>>,
    /// <p>The name of the computer account.</p>
    #[serde(rename = "ComputerName")]
    pub computer_name: String,
    /// <p>The identifier of the directory in which to create the computer account.</p>
    #[serde(rename = "DirectoryId")]
    pub directory_id: String,
    /// <p>The fully-qualified distinguished name of the organizational unit to place the computer account in.</p>
    #[serde(rename = "OrganizationalUnitDistinguishedName")]
    #[serde(skip_serializing_if = "Option::is_none")]
    pub organizational_unit_distinguished_name: Option<String>,
    /// <p>A one-time password that is used to join the computer to the directory. You should generate a random, strong password to use for this parameter.</p>
    #[serde(rename = "Password")]
    pub password: String,
}

/// <p>Contains the results for the <a>CreateComputer</a> operation.</p>
#[derive(Default, Debug, Clone, PartialEq, Deserialize)]
#[cfg_attr(any(test, feature = "serialize_structs"), derive(Serialize))]
pub struct CreateComputerResult {
    /// <p>A <a>Computer</a> object that represents the computer account.</p>
    #[serde(rename = "Computer")]
    #[serde(skip_serializing_if = "Option::is_none")]
    pub computer: Option<Computer>,
}

/// <p>Initiates the creation of a conditional forwarder for your AWS Directory Service for Microsoft Active Directory. Conditional forwarders are required in order to set up a trust relationship with another domain.</p>
#[derive(Default, Debug, Clone, PartialEq, Serialize)]
#[cfg_attr(feature = "deserialize_structs", derive(Deserialize))]
pub struct CreateConditionalForwarderRequest {
    /// <p>The directory ID of the AWS directory for which you are creating the conditional forwarder.</p>
    #[serde(rename = "DirectoryId")]
    pub directory_id: String,
    /// <p>The IP addresses of the remote DNS server associated with RemoteDomainName.</p>
    #[serde(rename = "DnsIpAddrs")]
    pub dns_ip_addrs: Vec<String>,
    /// <p>The fully qualified domain name (FQDN) of the remote domain with which you will set up a trust relationship.</p>
    #[serde(rename = "RemoteDomainName")]
    pub remote_domain_name: String,
}

/// <p>The result of a CreateConditinalForwarder request.</p>
#[derive(Default, Debug, Clone, PartialEq, Deserialize)]
#[cfg_attr(any(test, feature = "serialize_structs"), derive(Serialize))]
pub struct CreateConditionalForwarderResult {}

/// <p>Contains the inputs for the <a>CreateDirectory</a> operation. </p>
#[derive(Default, Debug, Clone, PartialEq, Serialize)]
#[cfg_attr(feature = "deserialize_structs", derive(Deserialize))]
pub struct CreateDirectoryRequest {
    /// <p>A description for the directory.</p>
    #[serde(rename = "Description")]
    #[serde(skip_serializing_if = "Option::is_none")]
    pub description: Option<String>,
    /// <p>The fully qualified name for the directory, such as <code>corp.example.com</code>.</p>
    #[serde(rename = "Name")]
    pub name: String,
    /// <p>The password for the directory administrator. The directory creation process creates a directory administrator account with the user name <code>Administrator</code> and this password.</p> <p>If you need to change the password for the administrator account, you can use the <a>ResetUserPassword</a> API call.</p>
    #[serde(rename = "Password")]
    pub password: String,
    /// <p>The NetBIOS name of the directory, such as <code>CORP</code>.</p>
    #[serde(rename = "ShortName")]
    #[serde(skip_serializing_if = "Option::is_none")]
    pub short_name: Option<String>,
    /// <p>The size of the directory.</p>
    #[serde(rename = "Size")]
    pub size: String,
    /// <p>The tags to be assigned to the Simple AD directory.</p>
    #[serde(rename = "Tags")]
    #[serde(skip_serializing_if = "Option::is_none")]
    pub tags: Option<Vec<Tag>>,
    /// <p>A <a>DirectoryVpcSettings</a> object that contains additional information for the operation.</p>
    #[serde(rename = "VpcSettings")]
    #[serde(skip_serializing_if = "Option::is_none")]
    pub vpc_settings: Option<DirectoryVpcSettings>,
}

/// <p>Contains the results of the <a>CreateDirectory</a> operation.</p>
#[derive(Default, Debug, Clone, PartialEq, Deserialize)]
#[cfg_attr(any(test, feature = "serialize_structs"), derive(Serialize))]
pub struct CreateDirectoryResult {
    /// <p>The identifier of the directory that was created.</p>
    #[serde(rename = "DirectoryId")]
    #[serde(skip_serializing_if = "Option::is_none")]
    pub directory_id: Option<String>,
}

#[derive(Default, Debug, Clone, PartialEq, Serialize)]
#[cfg_attr(feature = "deserialize_structs", derive(Deserialize))]
pub struct CreateLogSubscriptionRequest {
    /// <p>Identifier of the directory to which you want to subscribe and receive real-time logs to your specified CloudWatch log group.</p>
    #[serde(rename = "DirectoryId")]
    pub directory_id: String,
    /// <p>The name of the CloudWatch log group where the real-time domain controller logs are forwarded.</p>
    #[serde(rename = "LogGroupName")]
    pub log_group_name: String,
}

#[derive(Default, Debug, Clone, PartialEq, Deserialize)]
#[cfg_attr(any(test, feature = "serialize_structs"), derive(Serialize))]
pub struct CreateLogSubscriptionResult {}

/// <p>Creates an AWS Managed Microsoft AD directory.</p>
#[derive(Default, Debug, Clone, PartialEq, Serialize)]
#[cfg_attr(feature = "deserialize_structs", derive(Deserialize))]
pub struct CreateMicrosoftADRequest {
    /// <p>A description for the directory. This label will appear on the AWS console <code>Directory Details</code> page after the directory is created.</p>
    #[serde(rename = "Description")]
    #[serde(skip_serializing_if = "Option::is_none")]
    pub description: Option<String>,
    /// <p>AWS Managed Microsoft AD is available in two editions: <code>Standard</code> and <code>Enterprise</code>. <code>Enterprise</code> is the default.</p>
    #[serde(rename = "Edition")]
    #[serde(skip_serializing_if = "Option::is_none")]
    pub edition: Option<String>,
    /// <p>The fully qualified domain name for the AWS Managed Microsoft AD directory, such as <code>corp.example.com</code>. This name will resolve inside your VPC only. It does not need to be publicly resolvable.</p>
    #[serde(rename = "Name")]
    pub name: String,
    /// <p>The password for the default administrative user named <code>Admin</code>.</p> <p>If you need to change the password for the administrator account, you can use the <a>ResetUserPassword</a> API call.</p>
    #[serde(rename = "Password")]
    pub password: String,
    /// <p>The NetBIOS name for your domain, such as <code>CORP</code>. If you don't specify a NetBIOS name, it will default to the first part of your directory DNS. For example, <code>CORP</code> for the directory DNS <code>corp.example.com</code>. </p>
    #[serde(rename = "ShortName")]
    #[serde(skip_serializing_if = "Option::is_none")]
    pub short_name: Option<String>,
    /// <p>The tags to be assigned to the AWS Managed Microsoft AD directory.</p>
    #[serde(rename = "Tags")]
    #[serde(skip_serializing_if = "Option::is_none")]
    pub tags: Option<Vec<Tag>>,
    /// <p>Contains VPC information for the <a>CreateDirectory</a> or <a>CreateMicrosoftAD</a> operation.</p>
    #[serde(rename = "VpcSettings")]
    pub vpc_settings: DirectoryVpcSettings,
}

/// <p>Result of a CreateMicrosoftAD request.</p>
#[derive(Default, Debug, Clone, PartialEq, Deserialize)]
#[cfg_attr(any(test, feature = "serialize_structs"), derive(Serialize))]
pub struct CreateMicrosoftADResult {
    /// <p>The identifier of the directory that was created.</p>
    #[serde(rename = "DirectoryId")]
    #[serde(skip_serializing_if = "Option::is_none")]
    pub directory_id: Option<String>,
}

/// <p>Contains the inputs for the <a>CreateSnapshot</a> operation.</p>
#[derive(Default, Debug, Clone, PartialEq, Serialize)]
#[cfg_attr(feature = "deserialize_structs", derive(Deserialize))]
pub struct CreateSnapshotRequest {
    /// <p>The identifier of the directory of which to take a snapshot.</p>
    #[serde(rename = "DirectoryId")]
    pub directory_id: String,
    /// <p>The descriptive name to apply to the snapshot.</p>
    #[serde(rename = "Name")]
    #[serde(skip_serializing_if = "Option::is_none")]
    pub name: Option<String>,
}

/// <p>Contains the results of the <a>CreateSnapshot</a> operation.</p>
#[derive(Default, Debug, Clone, PartialEq, Deserialize)]
#[cfg_attr(any(test, feature = "serialize_structs"), derive(Serialize))]
pub struct CreateSnapshotResult {
    /// <p>The identifier of the snapshot that was created.</p>
    #[serde(rename = "SnapshotId")]
    #[serde(skip_serializing_if = "Option::is_none")]
    pub snapshot_id: Option<String>,
}

/// <p>AWS Directory Service for Microsoft Active Directory allows you to configure trust relationships. For example, you can establish a trust between your AWS Managed Microsoft AD directory, and your existing on-premises Microsoft Active Directory. This would allow you to provide users and groups access to resources in either domain, with a single set of credentials.</p> <p>This action initiates the creation of the AWS side of a trust relationship between an AWS Managed Microsoft AD directory and an external domain.</p>
#[derive(Default, Debug, Clone, PartialEq, Serialize)]
#[cfg_attr(feature = "deserialize_structs", derive(Deserialize))]
pub struct CreateTrustRequest {
    /// <p>The IP addresses of the remote DNS server associated with RemoteDomainName.</p>
    #[serde(rename = "ConditionalForwarderIpAddrs")]
    #[serde(skip_serializing_if = "Option::is_none")]
    pub conditional_forwarder_ip_addrs: Option<Vec<String>>,
    /// <p>The Directory ID of the AWS Managed Microsoft AD directory for which to establish the trust relationship.</p>
    #[serde(rename = "DirectoryId")]
    pub directory_id: String,
    /// <p>The Fully Qualified Domain Name (FQDN) of the external domain for which to create the trust relationship.</p>
    #[serde(rename = "RemoteDomainName")]
    pub remote_domain_name: String,
    /// <p>Optional parameter to enable selective authentication for the trust.</p>
    #[serde(rename = "SelectiveAuth")]
    #[serde(skip_serializing_if = "Option::is_none")]
    pub selective_auth: Option<String>,
    /// <p>The direction of the trust relationship.</p>
    #[serde(rename = "TrustDirection")]
    pub trust_direction: String,
    /// <p>The trust password. The must be the same password that was used when creating the trust relationship on the external domain.</p>
    #[serde(rename = "TrustPassword")]
    pub trust_password: String,
    /// <p>The trust relationship type. <code>Forest</code> is the default.</p>
    #[serde(rename = "TrustType")]
    #[serde(skip_serializing_if = "Option::is_none")]
    pub trust_type: Option<String>,
}

/// <p>The result of a CreateTrust request.</p>
#[derive(Default, Debug, Clone, PartialEq, Deserialize)]
#[cfg_attr(any(test, feature = "serialize_structs"), derive(Serialize))]
pub struct CreateTrustResult {
    /// <p>A unique identifier for the trust relationship that was created.</p>
    #[serde(rename = "TrustId")]
    #[serde(skip_serializing_if = "Option::is_none")]
    pub trust_id: Option<String>,
}

/// <p>Deletes a conditional forwarder.</p>
#[derive(Default, Debug, Clone, PartialEq, Serialize)]
#[cfg_attr(feature = "deserialize_structs", derive(Deserialize))]
pub struct DeleteConditionalForwarderRequest {
    /// <p>The directory ID for which you are deleting the conditional forwarder.</p>
    #[serde(rename = "DirectoryId")]
    pub directory_id: String,
    /// <p>The fully qualified domain name (FQDN) of the remote domain with which you are deleting the conditional forwarder.</p>
    #[serde(rename = "RemoteDomainName")]
    pub remote_domain_name: String,
}

/// <p>The result of a DeleteConditionalForwarder request.</p>
#[derive(Default, Debug, Clone, PartialEq, Deserialize)]
#[cfg_attr(any(test, feature = "serialize_structs"), derive(Serialize))]
pub struct DeleteConditionalForwarderResult {}

/// <p>Contains the inputs for the <a>DeleteDirectory</a> operation.</p>
#[derive(Default, Debug, Clone, PartialEq, Serialize)]
#[cfg_attr(feature = "deserialize_structs", derive(Deserialize))]
pub struct DeleteDirectoryRequest {
    /// <p>The identifier of the directory to delete.</p>
    #[serde(rename = "DirectoryId")]
    pub directory_id: String,
}

/// <p>Contains the results of the <a>DeleteDirectory</a> operation.</p>
#[derive(Default, Debug, Clone, PartialEq, Deserialize)]
#[cfg_attr(any(test, feature = "serialize_structs"), derive(Serialize))]
pub struct DeleteDirectoryResult {
    /// <p>The directory identifier.</p>
    #[serde(rename = "DirectoryId")]
    #[serde(skip_serializing_if = "Option::is_none")]
    pub directory_id: Option<String>,
}

#[derive(Default, Debug, Clone, PartialEq, Serialize)]
#[cfg_attr(feature = "deserialize_structs", derive(Deserialize))]
pub struct DeleteLogSubscriptionRequest {
    /// <p>Identifier of the directory whose log subscription you want to delete.</p>
    #[serde(rename = "DirectoryId")]
    pub directory_id: String,
}

#[derive(Default, Debug, Clone, PartialEq, Deserialize)]
#[cfg_attr(any(test, feature = "serialize_structs"), derive(Serialize))]
pub struct DeleteLogSubscriptionResult {}

/// <p>Contains the inputs for the <a>DeleteSnapshot</a> operation.</p>
#[derive(Default, Debug, Clone, PartialEq, Serialize)]
#[cfg_attr(feature = "deserialize_structs", derive(Deserialize))]
pub struct DeleteSnapshotRequest {
    /// <p>The identifier of the directory snapshot to be deleted.</p>
    #[serde(rename = "SnapshotId")]
    pub snapshot_id: String,
}

/// <p>Contains the results of the <a>DeleteSnapshot</a> operation.</p>
#[derive(Default, Debug, Clone, PartialEq, Deserialize)]
#[cfg_attr(any(test, feature = "serialize_structs"), derive(Serialize))]
pub struct DeleteSnapshotResult {
    /// <p>The identifier of the directory snapshot that was deleted.</p>
    #[serde(rename = "SnapshotId")]
    #[serde(skip_serializing_if = "Option::is_none")]
    pub snapshot_id: Option<String>,
}

/// <p>Deletes the local side of an existing trust relationship between the AWS Managed Microsoft AD directory and the external domain.</p>
#[derive(Default, Debug, Clone, PartialEq, Serialize)]
#[cfg_attr(feature = "deserialize_structs", derive(Deserialize))]
pub struct DeleteTrustRequest {
    /// <p>Delete a conditional forwarder as part of a DeleteTrustRequest.</p>
    #[serde(rename = "DeleteAssociatedConditionalForwarder")]
    #[serde(skip_serializing_if = "Option::is_none")]
    pub delete_associated_conditional_forwarder: Option<bool>,
    /// <p>The Trust ID of the trust relationship to be deleted.</p>
    #[serde(rename = "TrustId")]
    pub trust_id: String,
}

/// <p>The result of a DeleteTrust request.</p>
#[derive(Default, Debug, Clone, PartialEq, Deserialize)]
#[cfg_attr(any(test, feature = "serialize_structs"), derive(Serialize))]
pub struct DeleteTrustResult {
    /// <p>The Trust ID of the trust relationship that was deleted.</p>
    #[serde(rename = "TrustId")]
    #[serde(skip_serializing_if = "Option::is_none")]
    pub trust_id: Option<String>,
}

#[derive(Default, Debug, Clone, PartialEq, Serialize)]
pub struct DeregisterCertificateRequest {
    /// <p>The identifier of the certificate.</p>
    #[serde(rename = "CertificateId")]
    pub certificate_id: String,
    /// <p>The identifier of the directory.</p>
    #[serde(rename = "DirectoryId")]
    pub directory_id: String,
}

#[derive(Default, Debug, Clone, PartialEq, Deserialize)]
#[cfg_attr(any(test, feature = "serialize_structs"), derive(Serialize))]
pub struct DeregisterCertificateResult {}

/// <p>Removes the specified directory as a publisher to the specified SNS topic.</p>
#[derive(Default, Debug, Clone, PartialEq, Serialize)]
#[cfg_attr(feature = "deserialize_structs", derive(Deserialize))]
pub struct DeregisterEventTopicRequest {
    /// <p>The Directory ID to remove as a publisher. This directory will no longer send messages to the specified SNS topic.</p>
    #[serde(rename = "DirectoryId")]
    pub directory_id: String,
    /// <p>The name of the SNS topic from which to remove the directory as a publisher.</p>
    #[serde(rename = "TopicName")]
    pub topic_name: String,
}

/// <p>The result of a DeregisterEventTopic request.</p>
#[derive(Default, Debug, Clone, PartialEq, Deserialize)]
#[cfg_attr(any(test, feature = "serialize_structs"), derive(Serialize))]
pub struct DeregisterEventTopicResult {}

#[derive(Default, Debug, Clone, PartialEq, Serialize)]
pub struct DescribeCertificateRequest {
    /// <p>The identifier of the certificate.</p>
    #[serde(rename = "CertificateId")]
    pub certificate_id: String,
    /// <p>The identifier of the directory.</p>
    #[serde(rename = "DirectoryId")]
    pub directory_id: String,
}

#[derive(Default, Debug, Clone, PartialEq, Deserialize)]
#[cfg_attr(any(test, feature = "serialize_structs"), derive(Serialize))]
pub struct DescribeCertificateResult {
    /// <p>Information about the certificate, including registered date time, certificate state, the reason for the state, expiration date time, and certificate common name.</p>
    #[serde(rename = "Certificate")]
    #[serde(skip_serializing_if = "Option::is_none")]
    pub certificate: Option<Certificate>,
}

/// <p>Describes a conditional forwarder.</p>
#[derive(Default, Debug, Clone, PartialEq, Serialize)]
#[cfg_attr(feature = "deserialize_structs", derive(Deserialize))]
pub struct DescribeConditionalForwardersRequest {
    /// <p>The directory ID for which to get the list of associated conditional forwarders.</p>
    #[serde(rename = "DirectoryId")]
    pub directory_id: String,
    /// <p>The fully qualified domain names (FQDN) of the remote domains for which to get the list of associated conditional forwarders. If this member is null, all conditional forwarders are returned.</p>
    #[serde(rename = "RemoteDomainNames")]
    #[serde(skip_serializing_if = "Option::is_none")]
    pub remote_domain_names: Option<Vec<String>>,
}

/// <p>The result of a DescribeConditionalForwarder request.</p>
#[derive(Default, Debug, Clone, PartialEq, Deserialize)]
#[cfg_attr(any(test, feature = "serialize_structs"), derive(Serialize))]
pub struct DescribeConditionalForwardersResult {
    /// <p>The list of conditional forwarders that have been created.</p>
    #[serde(rename = "ConditionalForwarders")]
    #[serde(skip_serializing_if = "Option::is_none")]
    pub conditional_forwarders: Option<Vec<ConditionalForwarder>>,
}

/// <p>Contains the inputs for the <a>DescribeDirectories</a> operation.</p>
#[derive(Default, Debug, Clone, PartialEq, Serialize)]
#[cfg_attr(feature = "deserialize_structs", derive(Deserialize))]
pub struct DescribeDirectoriesRequest {
    /// <p>A list of identifiers of the directories for which to obtain the information. If this member is null, all directories that belong to the current account are returned.</p> <p>An empty list results in an <code>InvalidParameterException</code> being thrown.</p>
    #[serde(rename = "DirectoryIds")]
    #[serde(skip_serializing_if = "Option::is_none")]
    pub directory_ids: Option<Vec<String>>,
    /// <p>The maximum number of items to return. If this value is zero, the maximum number of items is specified by the limitations of the operation.</p>
    #[serde(rename = "Limit")]
    #[serde(skip_serializing_if = "Option::is_none")]
    pub limit: Option<i64>,
    /// <p>The <code>DescribeDirectoriesResult.NextToken</code> value from a previous call to <a>DescribeDirectories</a>. Pass null if this is the first call.</p>
    #[serde(rename = "NextToken")]
    #[serde(skip_serializing_if = "Option::is_none")]
    pub next_token: Option<String>,
}

/// <p>Contains the results of the <a>DescribeDirectories</a> operation.</p>
#[derive(Default, Debug, Clone, PartialEq, Deserialize)]
#[cfg_attr(any(test, feature = "serialize_structs"), derive(Serialize))]
pub struct DescribeDirectoriesResult {
    /// <p>The list of <a>DirectoryDescription</a> objects that were retrieved.</p> <p>It is possible that this list contains less than the number of items specified in the <code>Limit</code> member of the request. This occurs if there are less than the requested number of items left to retrieve, or if the limitations of the operation have been exceeded.</p>
    #[serde(rename = "DirectoryDescriptions")]
    #[serde(skip_serializing_if = "Option::is_none")]
    pub directory_descriptions: Option<Vec<DirectoryDescription>>,
    /// <p>If not null, more results are available. Pass this value for the <code>NextToken</code> parameter in a subsequent call to <a>DescribeDirectories</a> to retrieve the next set of items.</p>
    #[serde(rename = "NextToken")]
    #[serde(skip_serializing_if = "Option::is_none")]
    pub next_token: Option<String>,
}

#[derive(Default, Debug, Clone, PartialEq, Serialize)]
#[cfg_attr(feature = "deserialize_structs", derive(Deserialize))]
pub struct DescribeDomainControllersRequest {
    /// <p>Identifier of the directory for which to retrieve the domain controller information.</p>
    #[serde(rename = "DirectoryId")]
    pub directory_id: String,
    /// <p>A list of identifiers for the domain controllers whose information will be provided.</p>
    #[serde(rename = "DomainControllerIds")]
    #[serde(skip_serializing_if = "Option::is_none")]
    pub domain_controller_ids: Option<Vec<String>>,
    /// <p>The maximum number of items to return.</p>
    #[serde(rename = "Limit")]
    #[serde(skip_serializing_if = "Option::is_none")]
    pub limit: Option<i64>,
    /// <p>The <i>DescribeDomainControllers.NextToken</i> value from a previous call to <a>DescribeDomainControllers</a>. Pass null if this is the first call. </p>
    #[serde(rename = "NextToken")]
    #[serde(skip_serializing_if = "Option::is_none")]
    pub next_token: Option<String>,
}

#[derive(Default, Debug, Clone, PartialEq, Deserialize)]
#[cfg_attr(any(test, feature = "serialize_structs"), derive(Serialize))]
pub struct DescribeDomainControllersResult {
    /// <p>List of the <a>DomainController</a> objects that were retrieved.</p>
    #[serde(rename = "DomainControllers")]
    #[serde(skip_serializing_if = "Option::is_none")]
    pub domain_controllers: Option<Vec<DomainController>>,
    /// <p>If not null, more results are available. Pass this value for the <code>NextToken</code> parameter in a subsequent call to <a>DescribeDomainControllers</a> retrieve the next set of items.</p>
    #[serde(rename = "NextToken")]
    #[serde(skip_serializing_if = "Option::is_none")]
    pub next_token: Option<String>,
}

/// <p>Describes event topics.</p>
#[derive(Default, Debug, Clone, PartialEq, Serialize)]
#[cfg_attr(feature = "deserialize_structs", derive(Deserialize))]
pub struct DescribeEventTopicsRequest {
    /// <p>The Directory ID for which to get the list of associated SNS topics. If this member is null, associations for all Directory IDs are returned.</p>
    #[serde(rename = "DirectoryId")]
    #[serde(skip_serializing_if = "Option::is_none")]
    pub directory_id: Option<String>,
    /// <p>A list of SNS topic names for which to obtain the information. If this member is null, all associations for the specified Directory ID are returned.</p> <p>An empty list results in an <code>InvalidParameterException</code> being thrown.</p>
    #[serde(rename = "TopicNames")]
    #[serde(skip_serializing_if = "Option::is_none")]
    pub topic_names: Option<Vec<String>>,
}

/// <p>The result of a DescribeEventTopic request.</p>
#[derive(Default, Debug, Clone, PartialEq, Deserialize)]
#[cfg_attr(any(test, feature = "serialize_structs"), derive(Serialize))]
pub struct DescribeEventTopicsResult {
    /// <p>A list of SNS topic names that receive status messages from the specified Directory ID.</p>
    #[serde(rename = "EventTopics")]
    #[serde(skip_serializing_if = "Option::is_none")]
    pub event_topics: Option<Vec<EventTopic>>,
}

#[derive(Default, Debug, Clone, PartialEq, Serialize)]
<<<<<<< HEAD
#[cfg_attr(feature = "deserialize_structs", derive(Deserialize))]
=======
pub struct DescribeLDAPSSettingsRequest {
    /// <p>The identifier of the directory.</p>
    #[serde(rename = "DirectoryId")]
    pub directory_id: String,
    /// <p>Specifies the number of items that should be displayed on one page.</p>
    #[serde(rename = "Limit")]
    #[serde(skip_serializing_if = "Option::is_none")]
    pub limit: Option<i64>,
    /// <p>The type of next token used for pagination.</p>
    #[serde(rename = "NextToken")]
    #[serde(skip_serializing_if = "Option::is_none")]
    pub next_token: Option<String>,
    /// <p>The type of LDAP security the customer wants to enable, either server or client. Currently supports only <code>Client</code>, (the default).</p>
    #[serde(rename = "Type")]
    #[serde(skip_serializing_if = "Option::is_none")]
    pub type_: Option<String>,
}

#[derive(Default, Debug, Clone, PartialEq, Deserialize)]
#[cfg_attr(any(test, feature = "serialize_structs"), derive(Serialize))]
pub struct DescribeLDAPSSettingsResult {
    /// <p>Information about LDAP security for the specified directory, including status of enablement, state last updated date time, and the reason for the state.</p>
    #[serde(rename = "LDAPSSettingsInfo")]
    #[serde(skip_serializing_if = "Option::is_none")]
    pub ldaps_settings_info: Option<Vec<LDAPSSettingInfo>>,
    /// <p>The next token used to retrieve the LDAPS settings if the number of setting types exceeds page limit and there is another page.</p>
    #[serde(rename = "NextToken")]
    #[serde(skip_serializing_if = "Option::is_none")]
    pub next_token: Option<String>,
}

#[derive(Default, Debug, Clone, PartialEq, Serialize)]
>>>>>>> 36d57c13
pub struct DescribeSharedDirectoriesRequest {
    /// <p>The number of shared directories to return in the response object.</p>
    #[serde(rename = "Limit")]
    #[serde(skip_serializing_if = "Option::is_none")]
    pub limit: Option<i64>,
    /// <p>The <code>DescribeSharedDirectoriesResult.NextToken</code> value from a previous call to <a>DescribeSharedDirectories</a>. Pass null if this is the first call. </p>
    #[serde(rename = "NextToken")]
    #[serde(skip_serializing_if = "Option::is_none")]
    pub next_token: Option<String>,
    /// <p>Returns the identifier of the directory in the directory owner account. </p>
    #[serde(rename = "OwnerDirectoryId")]
    pub owner_directory_id: String,
    /// <p>A list of identifiers of all shared directories in your account. </p>
    #[serde(rename = "SharedDirectoryIds")]
    #[serde(skip_serializing_if = "Option::is_none")]
    pub shared_directory_ids: Option<Vec<String>>,
}

#[derive(Default, Debug, Clone, PartialEq, Deserialize)]
#[cfg_attr(any(test, feature = "serialize_structs"), derive(Serialize))]
pub struct DescribeSharedDirectoriesResult {
    /// <p>If not null, token that indicates that more results are available. Pass this value for the <code>NextToken</code> parameter in a subsequent call to <a>DescribeSharedDirectories</a> to retrieve the next set of items.</p>
    #[serde(rename = "NextToken")]
    #[serde(skip_serializing_if = "Option::is_none")]
    pub next_token: Option<String>,
    /// <p>A list of all shared directories in your account.</p>
    #[serde(rename = "SharedDirectories")]
    #[serde(skip_serializing_if = "Option::is_none")]
    pub shared_directories: Option<Vec<SharedDirectory>>,
}

/// <p>Contains the inputs for the <a>DescribeSnapshots</a> operation.</p>
#[derive(Default, Debug, Clone, PartialEq, Serialize)]
#[cfg_attr(feature = "deserialize_structs", derive(Deserialize))]
pub struct DescribeSnapshotsRequest {
    /// <p>The identifier of the directory for which to retrieve snapshot information.</p>
    #[serde(rename = "DirectoryId")]
    #[serde(skip_serializing_if = "Option::is_none")]
    pub directory_id: Option<String>,
    /// <p>The maximum number of objects to return.</p>
    #[serde(rename = "Limit")]
    #[serde(skip_serializing_if = "Option::is_none")]
    pub limit: Option<i64>,
    /// <p>The <i>DescribeSnapshotsResult.NextToken</i> value from a previous call to <a>DescribeSnapshots</a>. Pass null if this is the first call.</p>
    #[serde(rename = "NextToken")]
    #[serde(skip_serializing_if = "Option::is_none")]
    pub next_token: Option<String>,
    /// <p>A list of identifiers of the snapshots to obtain the information for. If this member is null or empty, all snapshots are returned using the <i>Limit</i> and <i>NextToken</i> members.</p>
    #[serde(rename = "SnapshotIds")]
    #[serde(skip_serializing_if = "Option::is_none")]
    pub snapshot_ids: Option<Vec<String>>,
}

/// <p>Contains the results of the <a>DescribeSnapshots</a> operation.</p>
#[derive(Default, Debug, Clone, PartialEq, Deserialize)]
#[cfg_attr(any(test, feature = "serialize_structs"), derive(Serialize))]
pub struct DescribeSnapshotsResult {
    /// <p>If not null, more results are available. Pass this value in the <i>NextToken</i> member of a subsequent call to <a>DescribeSnapshots</a>.</p>
    #[serde(rename = "NextToken")]
    #[serde(skip_serializing_if = "Option::is_none")]
    pub next_token: Option<String>,
    /// <p>The list of <a>Snapshot</a> objects that were retrieved.</p> <p>It is possible that this list contains less than the number of items specified in the <i>Limit</i> member of the request. This occurs if there are less than the requested number of items left to retrieve, or if the limitations of the operation have been exceeded.</p>
    #[serde(rename = "Snapshots")]
    #[serde(skip_serializing_if = "Option::is_none")]
    pub snapshots: Option<Vec<Snapshot>>,
}

/// <p>Describes the trust relationships for a particular AWS Managed Microsoft AD directory. If no input parameters are are provided, such as directory ID or trust ID, this request describes all the trust relationships.</p>
#[derive(Default, Debug, Clone, PartialEq, Serialize)]
#[cfg_attr(feature = "deserialize_structs", derive(Deserialize))]
pub struct DescribeTrustsRequest {
    /// <p>The Directory ID of the AWS directory that is a part of the requested trust relationship.</p>
    #[serde(rename = "DirectoryId")]
    #[serde(skip_serializing_if = "Option::is_none")]
    pub directory_id: Option<String>,
    /// <p>The maximum number of objects to return.</p>
    #[serde(rename = "Limit")]
    #[serde(skip_serializing_if = "Option::is_none")]
    pub limit: Option<i64>,
    /// <p>The <i>DescribeTrustsResult.NextToken</i> value from a previous call to <a>DescribeTrusts</a>. Pass null if this is the first call.</p>
    #[serde(rename = "NextToken")]
    #[serde(skip_serializing_if = "Option::is_none")]
    pub next_token: Option<String>,
    /// <p>A list of identifiers of the trust relationships for which to obtain the information. If this member is null, all trust relationships that belong to the current account are returned.</p> <p>An empty list results in an <code>InvalidParameterException</code> being thrown.</p>
    #[serde(rename = "TrustIds")]
    #[serde(skip_serializing_if = "Option::is_none")]
    pub trust_ids: Option<Vec<String>>,
}

/// <p>The result of a DescribeTrust request.</p>
#[derive(Default, Debug, Clone, PartialEq, Deserialize)]
#[cfg_attr(any(test, feature = "serialize_structs"), derive(Serialize))]
pub struct DescribeTrustsResult {
    /// <p>If not null, more results are available. Pass this value for the <i>NextToken</i> parameter in a subsequent call to <a>DescribeTrusts</a> to retrieve the next set of items.</p>
    #[serde(rename = "NextToken")]
    #[serde(skip_serializing_if = "Option::is_none")]
    pub next_token: Option<String>,
    /// <p>The list of Trust objects that were retrieved.</p> <p>It is possible that this list contains less than the number of items specified in the <i>Limit</i> member of the request. This occurs if there are less than the requested number of items left to retrieve, or if the limitations of the operation have been exceeded.</p>
    #[serde(rename = "Trusts")]
    #[serde(skip_serializing_if = "Option::is_none")]
    pub trusts: Option<Vec<Trust>>,
}

/// <p>Contains information for the <a>ConnectDirectory</a> operation when an AD Connector directory is being created.</p>
#[derive(Default, Debug, Clone, PartialEq, Serialize)]
#[cfg_attr(feature = "deserialize_structs", derive(Deserialize))]
pub struct DirectoryConnectSettings {
    /// <p>A list of one or more IP addresses of DNS servers or domain controllers in the on-premises directory.</p>
    #[serde(rename = "CustomerDnsIps")]
    pub customer_dns_ips: Vec<String>,
    /// <p><p>The user name of an account in the on-premises directory that is used to connect to the directory. This account must have the following permissions:</p> <ul> <li> <p>Read users and groups</p> </li> <li> <p>Create computer objects</p> </li> <li> <p>Join computers to the domain</p> </li> </ul></p>
    #[serde(rename = "CustomerUserName")]
    pub customer_user_name: String,
    /// <p>A list of subnet identifiers in the VPC in which the AD Connector is created.</p>
    #[serde(rename = "SubnetIds")]
    pub subnet_ids: Vec<String>,
    /// <p>The identifier of the VPC in which the AD Connector is created.</p>
    #[serde(rename = "VpcId")]
    pub vpc_id: String,
}

/// <p>Contains information about an AD Connector directory.</p>
#[derive(Default, Debug, Clone, PartialEq, Deserialize)]
#[cfg_attr(any(test, feature = "serialize_structs"), derive(Serialize))]
pub struct DirectoryConnectSettingsDescription {
    /// <p>A list of the Availability Zones that the directory is in.</p>
    #[serde(rename = "AvailabilityZones")]
    #[serde(skip_serializing_if = "Option::is_none")]
    pub availability_zones: Option<Vec<String>>,
    /// <p>The IP addresses of the AD Connector servers.</p>
    #[serde(rename = "ConnectIps")]
    #[serde(skip_serializing_if = "Option::is_none")]
    pub connect_ips: Option<Vec<String>>,
    /// <p>The user name of the service account in the on-premises directory.</p>
    #[serde(rename = "CustomerUserName")]
    #[serde(skip_serializing_if = "Option::is_none")]
    pub customer_user_name: Option<String>,
    /// <p>The security group identifier for the AD Connector directory.</p>
    #[serde(rename = "SecurityGroupId")]
    #[serde(skip_serializing_if = "Option::is_none")]
    pub security_group_id: Option<String>,
    /// <p>A list of subnet identifiers in the VPC that the AD Connector is in.</p>
    #[serde(rename = "SubnetIds")]
    #[serde(skip_serializing_if = "Option::is_none")]
    pub subnet_ids: Option<Vec<String>>,
    /// <p>The identifier of the VPC that the AD Connector is in.</p>
    #[serde(rename = "VpcId")]
    #[serde(skip_serializing_if = "Option::is_none")]
    pub vpc_id: Option<String>,
}

/// <p>Contains information about an AWS Directory Service directory.</p>
#[derive(Default, Debug, Clone, PartialEq, Deserialize)]
#[cfg_attr(any(test, feature = "serialize_structs"), derive(Serialize))]
pub struct DirectoryDescription {
    /// <p>The access URL for the directory, such as <code>http://&lt;alias&gt;.awsapps.com</code>. If no alias has been created for the directory, <code>&lt;alias&gt;</code> is the directory identifier, such as <code>d-XXXXXXXXXX</code>.</p>
    #[serde(rename = "AccessUrl")]
    #[serde(skip_serializing_if = "Option::is_none")]
    pub access_url: Option<String>,
    /// <p>The alias for the directory. If no alias has been created for the directory, the alias is the directory identifier, such as <code>d-XXXXXXXXXX</code>.</p>
    #[serde(rename = "Alias")]
    #[serde(skip_serializing_if = "Option::is_none")]
    pub alias: Option<String>,
    /// <p>A <a>DirectoryConnectSettingsDescription</a> object that contains additional information about an AD Connector directory. This member is only present if the directory is an AD Connector directory.</p>
    #[serde(rename = "ConnectSettings")]
    #[serde(skip_serializing_if = "Option::is_none")]
    pub connect_settings: Option<DirectoryConnectSettingsDescription>,
    /// <p>The description for the directory.</p>
    #[serde(rename = "Description")]
    #[serde(skip_serializing_if = "Option::is_none")]
    pub description: Option<String>,
    /// <p>The desired number of domain controllers in the directory if the directory is Microsoft AD.</p>
    #[serde(rename = "DesiredNumberOfDomainControllers")]
    #[serde(skip_serializing_if = "Option::is_none")]
    pub desired_number_of_domain_controllers: Option<i64>,
    /// <p>The directory identifier.</p>
    #[serde(rename = "DirectoryId")]
    #[serde(skip_serializing_if = "Option::is_none")]
    pub directory_id: Option<String>,
    /// <p>The IP addresses of the DNS servers for the directory. For a Simple AD or Microsoft AD directory, these are the IP addresses of the Simple AD or Microsoft AD directory servers. For an AD Connector directory, these are the IP addresses of the DNS servers or domain controllers in the on-premises directory to which the AD Connector is connected.</p>
    #[serde(rename = "DnsIpAddrs")]
    #[serde(skip_serializing_if = "Option::is_none")]
    pub dns_ip_addrs: Option<Vec<String>>,
    /// <p>The edition associated with this directory.</p>
    #[serde(rename = "Edition")]
    #[serde(skip_serializing_if = "Option::is_none")]
    pub edition: Option<String>,
    /// <p>Specifies when the directory was created.</p>
    #[serde(rename = "LaunchTime")]
    #[serde(skip_serializing_if = "Option::is_none")]
    pub launch_time: Option<f64>,
    /// <p>The fully qualified name of the directory.</p>
    #[serde(rename = "Name")]
    #[serde(skip_serializing_if = "Option::is_none")]
    pub name: Option<String>,
    /// <p>Describes the AWS Managed Microsoft AD directory in the directory owner account.</p>
    #[serde(rename = "OwnerDirectoryDescription")]
    #[serde(skip_serializing_if = "Option::is_none")]
    pub owner_directory_description: Option<OwnerDirectoryDescription>,
    /// <p>A <a>RadiusSettings</a> object that contains information about the RADIUS server configured for this directory.</p>
    #[serde(rename = "RadiusSettings")]
    #[serde(skip_serializing_if = "Option::is_none")]
    pub radius_settings: Option<RadiusSettings>,
    /// <p>The status of the RADIUS MFA server connection.</p>
    #[serde(rename = "RadiusStatus")]
    #[serde(skip_serializing_if = "Option::is_none")]
    pub radius_status: Option<String>,
    /// <p>The method used when sharing a directory to determine whether the directory should be shared within your AWS organization (<code>ORGANIZATIONS</code>) or with any AWS account by sending a shared directory request (<code>HANDSHAKE</code>).</p>
    #[serde(rename = "ShareMethod")]
    #[serde(skip_serializing_if = "Option::is_none")]
    pub share_method: Option<String>,
    /// <p>A directory share request that is sent by the directory owner to the directory consumer. The request includes a typed message to help the directory consumer administrator determine whether to approve or reject the share invitation.</p>
    #[serde(rename = "ShareNotes")]
    #[serde(skip_serializing_if = "Option::is_none")]
    pub share_notes: Option<String>,
    /// <p>Current directory status of the shared AWS Managed Microsoft AD directory.</p>
    #[serde(rename = "ShareStatus")]
    #[serde(skip_serializing_if = "Option::is_none")]
    pub share_status: Option<String>,
    /// <p>The short name of the directory.</p>
    #[serde(rename = "ShortName")]
    #[serde(skip_serializing_if = "Option::is_none")]
    pub short_name: Option<String>,
    /// <p>The directory size.</p>
    #[serde(rename = "Size")]
    #[serde(skip_serializing_if = "Option::is_none")]
    pub size: Option<String>,
    /// <p>Indicates if single sign-on is enabled for the directory. For more information, see <a>EnableSso</a> and <a>DisableSso</a>.</p>
    #[serde(rename = "SsoEnabled")]
    #[serde(skip_serializing_if = "Option::is_none")]
    pub sso_enabled: Option<bool>,
    /// <p>The current stage of the directory.</p>
    #[serde(rename = "Stage")]
    #[serde(skip_serializing_if = "Option::is_none")]
    pub stage: Option<String>,
    /// <p>The date and time that the stage was last updated.</p>
    #[serde(rename = "StageLastUpdatedDateTime")]
    #[serde(skip_serializing_if = "Option::is_none")]
    pub stage_last_updated_date_time: Option<f64>,
    /// <p>Additional information about the directory stage.</p>
    #[serde(rename = "StageReason")]
    #[serde(skip_serializing_if = "Option::is_none")]
    pub stage_reason: Option<String>,
    /// <p>The directory size.</p>
    #[serde(rename = "Type")]
    #[serde(skip_serializing_if = "Option::is_none")]
    pub type_: Option<String>,
    /// <p>A <a>DirectoryVpcSettingsDescription</a> object that contains additional information about a directory. This member is only present if the directory is a Simple AD or Managed AD directory.</p>
    #[serde(rename = "VpcSettings")]
    #[serde(skip_serializing_if = "Option::is_none")]
    pub vpc_settings: Option<DirectoryVpcSettingsDescription>,
}

/// <p>Contains directory limit information for a Region.</p>
#[derive(Default, Debug, Clone, PartialEq, Deserialize)]
#[cfg_attr(any(test, feature = "serialize_structs"), derive(Serialize))]
pub struct DirectoryLimits {
    /// <p>The current number of cloud directories in the Region.</p>
    #[serde(rename = "CloudOnlyDirectoriesCurrentCount")]
    #[serde(skip_serializing_if = "Option::is_none")]
    pub cloud_only_directories_current_count: Option<i64>,
    /// <p>The maximum number of cloud directories allowed in the Region.</p>
    #[serde(rename = "CloudOnlyDirectoriesLimit")]
    #[serde(skip_serializing_if = "Option::is_none")]
    pub cloud_only_directories_limit: Option<i64>,
    /// <p>Indicates if the cloud directory limit has been reached.</p>
    #[serde(rename = "CloudOnlyDirectoriesLimitReached")]
    #[serde(skip_serializing_if = "Option::is_none")]
    pub cloud_only_directories_limit_reached: Option<bool>,
    /// <p>The current number of AWS Managed Microsoft AD directories in the region.</p>
    #[serde(rename = "CloudOnlyMicrosoftADCurrentCount")]
    #[serde(skip_serializing_if = "Option::is_none")]
    pub cloud_only_microsoft_ad_current_count: Option<i64>,
    /// <p>The maximum number of AWS Managed Microsoft AD directories allowed in the region.</p>
    #[serde(rename = "CloudOnlyMicrosoftADLimit")]
    #[serde(skip_serializing_if = "Option::is_none")]
    pub cloud_only_microsoft_ad_limit: Option<i64>,
    /// <p>Indicates if the AWS Managed Microsoft AD directory limit has been reached.</p>
    #[serde(rename = "CloudOnlyMicrosoftADLimitReached")]
    #[serde(skip_serializing_if = "Option::is_none")]
    pub cloud_only_microsoft_ad_limit_reached: Option<bool>,
    /// <p>The current number of connected directories in the Region.</p>
    #[serde(rename = "ConnectedDirectoriesCurrentCount")]
    #[serde(skip_serializing_if = "Option::is_none")]
    pub connected_directories_current_count: Option<i64>,
    /// <p>The maximum number of connected directories allowed in the Region.</p>
    #[serde(rename = "ConnectedDirectoriesLimit")]
    #[serde(skip_serializing_if = "Option::is_none")]
    pub connected_directories_limit: Option<i64>,
    /// <p>Indicates if the connected directory limit has been reached.</p>
    #[serde(rename = "ConnectedDirectoriesLimitReached")]
    #[serde(skip_serializing_if = "Option::is_none")]
    pub connected_directories_limit_reached: Option<bool>,
}

/// <p>Contains VPC information for the <a>CreateDirectory</a> or <a>CreateMicrosoftAD</a> operation.</p>
#[derive(Default, Debug, Clone, PartialEq, Serialize)]
#[cfg_attr(feature = "deserialize_structs", derive(Deserialize))]
pub struct DirectoryVpcSettings {
    /// <p>The identifiers of the subnets for the directory servers. The two subnets must be in different Availability Zones. AWS Directory Service creates a directory server and a DNS server in each of these subnets.</p>
    #[serde(rename = "SubnetIds")]
    pub subnet_ids: Vec<String>,
    /// <p>The identifier of the VPC in which to create the directory.</p>
    #[serde(rename = "VpcId")]
    pub vpc_id: String,
}

/// <p>Contains information about the directory.</p>
#[derive(Default, Debug, Clone, PartialEq, Deserialize)]
#[cfg_attr(any(test, feature = "serialize_structs"), derive(Serialize))]
pub struct DirectoryVpcSettingsDescription {
    /// <p>The list of Availability Zones that the directory is in.</p>
    #[serde(rename = "AvailabilityZones")]
    #[serde(skip_serializing_if = "Option::is_none")]
    pub availability_zones: Option<Vec<String>>,
    /// <p>The domain controller security group identifier for the directory.</p>
    #[serde(rename = "SecurityGroupId")]
    #[serde(skip_serializing_if = "Option::is_none")]
    pub security_group_id: Option<String>,
    /// <p>The identifiers of the subnets for the directory servers.</p>
    #[serde(rename = "SubnetIds")]
    #[serde(skip_serializing_if = "Option::is_none")]
    pub subnet_ids: Option<Vec<String>>,
    /// <p>The identifier of the VPC that the directory is in.</p>
    #[serde(rename = "VpcId")]
    #[serde(skip_serializing_if = "Option::is_none")]
    pub vpc_id: Option<String>,
}

#[derive(Default, Debug, Clone, PartialEq, Serialize)]
pub struct DisableLDAPSRequest {
    /// <p>The identifier of the directory.</p>
    #[serde(rename = "DirectoryId")]
    pub directory_id: String,
    /// <p>The type of LDAP security that the customer wants to enable. The security can be either server or client, but currently only the default <code>Client</code> is supported.</p>
    #[serde(rename = "Type")]
    #[serde(skip_serializing_if = "Option::is_none")]
    pub type_: Option<String>,
}

#[derive(Default, Debug, Clone, PartialEq, Deserialize)]
#[cfg_attr(any(test, feature = "serialize_structs"), derive(Serialize))]
pub struct DisableLDAPSResult {}

/// <p>Contains the inputs for the <a>DisableRadius</a> operation.</p>
#[derive(Default, Debug, Clone, PartialEq, Serialize)]
#[cfg_attr(feature = "deserialize_structs", derive(Deserialize))]
pub struct DisableRadiusRequest {
    /// <p>The identifier of the directory for which to disable MFA.</p>
    #[serde(rename = "DirectoryId")]
    pub directory_id: String,
}

/// <p>Contains the results of the <a>DisableRadius</a> operation.</p>
#[derive(Default, Debug, Clone, PartialEq, Deserialize)]
#[cfg_attr(any(test, feature = "serialize_structs"), derive(Serialize))]
pub struct DisableRadiusResult {}

/// <p>Contains the inputs for the <a>DisableSso</a> operation.</p>
#[derive(Default, Debug, Clone, PartialEq, Serialize)]
#[cfg_attr(feature = "deserialize_structs", derive(Deserialize))]
pub struct DisableSsoRequest {
    /// <p>The identifier of the directory for which to disable single-sign on.</p>
    #[serde(rename = "DirectoryId")]
    pub directory_id: String,
    /// <p>The password of an alternate account to use to disable single-sign on. This is only used for AD Connector directories. For more information, see the <i>UserName</i> parameter.</p>
    #[serde(rename = "Password")]
    #[serde(skip_serializing_if = "Option::is_none")]
    pub password: Option<String>,
    /// <p>The username of an alternate account to use to disable single-sign on. This is only used for AD Connector directories. This account must have privileges to remove a service principal name.</p> <p>If the AD Connector service account does not have privileges to remove a service principal name, you can specify an alternate account with the <i>UserName</i> and <i>Password</i> parameters. These credentials are only used to disable single sign-on and are not stored by the service. The AD Connector service account is not changed.</p>
    #[serde(rename = "UserName")]
    #[serde(skip_serializing_if = "Option::is_none")]
    pub user_name: Option<String>,
}

/// <p>Contains the results of the <a>DisableSso</a> operation.</p>
#[derive(Default, Debug, Clone, PartialEq, Deserialize)]
#[cfg_attr(any(test, feature = "serialize_structs"), derive(Serialize))]
pub struct DisableSsoResult {}

/// <p>Contains information about the domain controllers for a specified directory.</p>
#[derive(Default, Debug, Clone, PartialEq, Deserialize)]
#[cfg_attr(any(test, feature = "serialize_structs"), derive(Serialize))]
pub struct DomainController {
    /// <p>The Availability Zone where the domain controller is located.</p>
    #[serde(rename = "AvailabilityZone")]
    #[serde(skip_serializing_if = "Option::is_none")]
    pub availability_zone: Option<String>,
    /// <p>Identifier of the directory where the domain controller resides.</p>
    #[serde(rename = "DirectoryId")]
    #[serde(skip_serializing_if = "Option::is_none")]
    pub directory_id: Option<String>,
    /// <p>The IP address of the domain controller.</p>
    #[serde(rename = "DnsIpAddr")]
    #[serde(skip_serializing_if = "Option::is_none")]
    pub dns_ip_addr: Option<String>,
    /// <p>Identifies a specific domain controller in the directory.</p>
    #[serde(rename = "DomainControllerId")]
    #[serde(skip_serializing_if = "Option::is_none")]
    pub domain_controller_id: Option<String>,
    /// <p>Specifies when the domain controller was created.</p>
    #[serde(rename = "LaunchTime")]
    #[serde(skip_serializing_if = "Option::is_none")]
    pub launch_time: Option<f64>,
    /// <p>The status of the domain controller.</p>
    #[serde(rename = "Status")]
    #[serde(skip_serializing_if = "Option::is_none")]
    pub status: Option<String>,
    /// <p>The date and time that the status was last updated.</p>
    #[serde(rename = "StatusLastUpdatedDateTime")]
    #[serde(skip_serializing_if = "Option::is_none")]
    pub status_last_updated_date_time: Option<f64>,
    /// <p>A description of the domain controller state.</p>
    #[serde(rename = "StatusReason")]
    #[serde(skip_serializing_if = "Option::is_none")]
    pub status_reason: Option<String>,
    /// <p>Identifier of the subnet in the VPC that contains the domain controller.</p>
    #[serde(rename = "SubnetId")]
    #[serde(skip_serializing_if = "Option::is_none")]
    pub subnet_id: Option<String>,
    /// <p>The identifier of the VPC that contains the domain controller.</p>
    #[serde(rename = "VpcId")]
    #[serde(skip_serializing_if = "Option::is_none")]
    pub vpc_id: Option<String>,
}

#[derive(Default, Debug, Clone, PartialEq, Serialize)]
pub struct EnableLDAPSRequest {
    /// <p>The identifier of the directory.</p>
    #[serde(rename = "DirectoryId")]
    pub directory_id: String,
    /// <p>The type of LDAP security the customer wants to enable. The security can be either server or client, but currently only the default <code>Client</code> is supported.</p>
    #[serde(rename = "Type")]
    #[serde(skip_serializing_if = "Option::is_none")]
    pub type_: Option<String>,
}

#[derive(Default, Debug, Clone, PartialEq, Deserialize)]
#[cfg_attr(any(test, feature = "serialize_structs"), derive(Serialize))]
pub struct EnableLDAPSResult {}

/// <p>Contains the inputs for the <a>EnableRadius</a> operation.</p>
#[derive(Default, Debug, Clone, PartialEq, Serialize)]
#[cfg_attr(feature = "deserialize_structs", derive(Deserialize))]
pub struct EnableRadiusRequest {
    /// <p>The identifier of the directory for which to enable MFA.</p>
    #[serde(rename = "DirectoryId")]
    pub directory_id: String,
    /// <p>A <a>RadiusSettings</a> object that contains information about the RADIUS server.</p>
    #[serde(rename = "RadiusSettings")]
    pub radius_settings: RadiusSettings,
}

/// <p>Contains the results of the <a>EnableRadius</a> operation.</p>
#[derive(Default, Debug, Clone, PartialEq, Deserialize)]
#[cfg_attr(any(test, feature = "serialize_structs"), derive(Serialize))]
pub struct EnableRadiusResult {}

/// <p>Contains the inputs for the <a>EnableSso</a> operation.</p>
#[derive(Default, Debug, Clone, PartialEq, Serialize)]
#[cfg_attr(feature = "deserialize_structs", derive(Deserialize))]
pub struct EnableSsoRequest {
    /// <p>The identifier of the directory for which to enable single-sign on.</p>
    #[serde(rename = "DirectoryId")]
    pub directory_id: String,
    /// <p>The password of an alternate account to use to enable single-sign on. This is only used for AD Connector directories. For more information, see the <i>UserName</i> parameter.</p>
    #[serde(rename = "Password")]
    #[serde(skip_serializing_if = "Option::is_none")]
    pub password: Option<String>,
    /// <p>The username of an alternate account to use to enable single-sign on. This is only used for AD Connector directories. This account must have privileges to add a service principal name.</p> <p>If the AD Connector service account does not have privileges to add a service principal name, you can specify an alternate account with the <i>UserName</i> and <i>Password</i> parameters. These credentials are only used to enable single sign-on and are not stored by the service. The AD Connector service account is not changed.</p>
    #[serde(rename = "UserName")]
    #[serde(skip_serializing_if = "Option::is_none")]
    pub user_name: Option<String>,
}

/// <p>Contains the results of the <a>EnableSso</a> operation.</p>
#[derive(Default, Debug, Clone, PartialEq, Deserialize)]
#[cfg_attr(any(test, feature = "serialize_structs"), derive(Serialize))]
pub struct EnableSsoResult {}

/// <p>Information about SNS topic and AWS Directory Service directory associations.</p>
#[derive(Default, Debug, Clone, PartialEq, Deserialize)]
#[cfg_attr(any(test, feature = "serialize_structs"), derive(Serialize))]
pub struct EventTopic {
    /// <p>The date and time of when you associated your directory with the SNS topic.</p>
    #[serde(rename = "CreatedDateTime")]
    #[serde(skip_serializing_if = "Option::is_none")]
    pub created_date_time: Option<f64>,
    /// <p>The Directory ID of an AWS Directory Service directory that will publish status messages to an SNS topic.</p>
    #[serde(rename = "DirectoryId")]
    #[serde(skip_serializing_if = "Option::is_none")]
    pub directory_id: Option<String>,
    /// <p>The topic registration status.</p>
    #[serde(rename = "Status")]
    #[serde(skip_serializing_if = "Option::is_none")]
    pub status: Option<String>,
    /// <p>The SNS topic ARN (Amazon Resource Name).</p>
    #[serde(rename = "TopicArn")]
    #[serde(skip_serializing_if = "Option::is_none")]
    pub topic_arn: Option<String>,
    /// <p>The name of an AWS SNS topic the receives status messages from the directory.</p>
    #[serde(rename = "TopicName")]
    #[serde(skip_serializing_if = "Option::is_none")]
    pub topic_name: Option<String>,
}

/// <p>Contains the inputs for the <a>GetDirectoryLimits</a> operation.</p>
#[derive(Default, Debug, Clone, PartialEq, Serialize)]
#[cfg_attr(feature = "deserialize_structs", derive(Deserialize))]
pub struct GetDirectoryLimitsRequest {}

/// <p>Contains the results of the <a>GetDirectoryLimits</a> operation.</p>
#[derive(Default, Debug, Clone, PartialEq, Deserialize)]
#[cfg_attr(any(test, feature = "serialize_structs"), derive(Serialize))]
pub struct GetDirectoryLimitsResult {
    /// <p>A <a>DirectoryLimits</a> object that contains the directory limits for the current rRegion.</p>
    #[serde(rename = "DirectoryLimits")]
    #[serde(skip_serializing_if = "Option::is_none")]
    pub directory_limits: Option<DirectoryLimits>,
}

/// <p>Contains the inputs for the <a>GetSnapshotLimits</a> operation.</p>
#[derive(Default, Debug, Clone, PartialEq, Serialize)]
#[cfg_attr(feature = "deserialize_structs", derive(Deserialize))]
pub struct GetSnapshotLimitsRequest {
    /// <p>Contains the identifier of the directory to obtain the limits for.</p>
    #[serde(rename = "DirectoryId")]
    pub directory_id: String,
}

/// <p>Contains the results of the <a>GetSnapshotLimits</a> operation.</p>
#[derive(Default, Debug, Clone, PartialEq, Deserialize)]
#[cfg_attr(any(test, feature = "serialize_structs"), derive(Serialize))]
pub struct GetSnapshotLimitsResult {
    /// <p>A <a>SnapshotLimits</a> object that contains the manual snapshot limits for the specified directory.</p>
    #[serde(rename = "SnapshotLimits")]
    #[serde(skip_serializing_if = "Option::is_none")]
    pub snapshot_limits: Option<SnapshotLimits>,
}

/// <p>IP address block. This is often the address block of the DNS server used for your on-premises domain. </p>
#[derive(Default, Debug, Clone, PartialEq, Serialize)]
#[cfg_attr(feature = "deserialize_structs", derive(Deserialize))]
pub struct IpRoute {
    /// <p>IP address block using CIDR format, for example 10.0.0.0/24. This is often the address block of the DNS server used for your on-premises domain. For a single IP address use a CIDR address block with /32. For example 10.0.0.0/32.</p>
    #[serde(rename = "CidrIp")]
    #[serde(skip_serializing_if = "Option::is_none")]
    pub cidr_ip: Option<String>,
    /// <p>Description of the address block.</p>
    #[serde(rename = "Description")]
    #[serde(skip_serializing_if = "Option::is_none")]
    pub description: Option<String>,
}

/// <p>Information about one or more IP address blocks.</p>
#[derive(Default, Debug, Clone, PartialEq, Deserialize)]
#[cfg_attr(any(test, feature = "serialize_structs"), derive(Serialize))]
pub struct IpRouteInfo {
    /// <p>The date and time the address block was added to the directory.</p>
    #[serde(rename = "AddedDateTime")]
    #[serde(skip_serializing_if = "Option::is_none")]
    pub added_date_time: Option<f64>,
    /// <p>IP address block in the <a>IpRoute</a>.</p>
    #[serde(rename = "CidrIp")]
    #[serde(skip_serializing_if = "Option::is_none")]
    pub cidr_ip: Option<String>,
    /// <p>Description of the <a>IpRouteInfo</a>.</p>
    #[serde(rename = "Description")]
    #[serde(skip_serializing_if = "Option::is_none")]
    pub description: Option<String>,
    /// <p>Identifier (ID) of the directory associated with the IP addresses.</p>
    #[serde(rename = "DirectoryId")]
    #[serde(skip_serializing_if = "Option::is_none")]
    pub directory_id: Option<String>,
    /// <p>The status of the IP address block.</p>
    #[serde(rename = "IpRouteStatusMsg")]
    #[serde(skip_serializing_if = "Option::is_none")]
    pub ip_route_status_msg: Option<String>,
    /// <p>The reason for the IpRouteStatusMsg.</p>
    #[serde(rename = "IpRouteStatusReason")]
    #[serde(skip_serializing_if = "Option::is_none")]
    pub ip_route_status_reason: Option<String>,
}

/// <p>Contains general information about the LDAPS settings.</p>
#[derive(Default, Debug, Clone, PartialEq, Deserialize)]
#[cfg_attr(any(test, feature = "serialize_structs"), derive(Serialize))]
pub struct LDAPSSettingInfo {
    /// <p>The state of the LDAPS settings.</p>
    #[serde(rename = "LDAPSStatus")]
    #[serde(skip_serializing_if = "Option::is_none")]
    pub ldaps_status: Option<String>,
    /// <p>Describes a state change for LDAPS.</p>
    #[serde(rename = "LDAPSStatusReason")]
    #[serde(skip_serializing_if = "Option::is_none")]
    pub ldaps_status_reason: Option<String>,
    /// <p>The date and time when the LDAPS settings were last updated.</p>
    #[serde(rename = "LastUpdatedDateTime")]
    #[serde(skip_serializing_if = "Option::is_none")]
    pub last_updated_date_time: Option<f64>,
}

#[derive(Default, Debug, Clone, PartialEq, Serialize)]
pub struct ListCertificatesRequest {
    /// <p>The identifier of the directory.</p>
    #[serde(rename = "DirectoryId")]
    pub directory_id: String,
    /// <p>The number of items that should show up on one page</p>
    #[serde(rename = "Limit")]
    #[serde(skip_serializing_if = "Option::is_none")]
    pub limit: Option<i64>,
    /// <p>A token for requesting another page of certificates if the <code>NextToken</code> response element indicates that more certificates are available. Use the value of the returned <code>NextToken</code> element in your request until the token comes back as <code>null</code>. Pass <code>null</code> if this is the first call.</p>
    #[serde(rename = "NextToken")]
    #[serde(skip_serializing_if = "Option::is_none")]
    pub next_token: Option<String>,
}

#[derive(Default, Debug, Clone, PartialEq, Deserialize)]
#[cfg_attr(any(test, feature = "serialize_structs"), derive(Serialize))]
pub struct ListCertificatesResult {
    /// <p>A list of certificates with basic details including certificate ID, certificate common name, certificate state.</p>
    #[serde(rename = "CertificatesInfo")]
    #[serde(skip_serializing_if = "Option::is_none")]
    pub certificates_info: Option<Vec<CertificateInfo>>,
    /// <p>Indicates whether another page of certificates is available when the number of available certificates exceeds the page limit.</p>
    #[serde(rename = "NextToken")]
    #[serde(skip_serializing_if = "Option::is_none")]
    pub next_token: Option<String>,
}

#[derive(Default, Debug, Clone, PartialEq, Serialize)]
#[cfg_attr(feature = "deserialize_structs", derive(Deserialize))]
pub struct ListIpRoutesRequest {
    /// <p>Identifier (ID) of the directory for which you want to retrieve the IP addresses.</p>
    #[serde(rename = "DirectoryId")]
    pub directory_id: String,
    /// <p>Maximum number of items to return. If this value is zero, the maximum number of items is specified by the limitations of the operation.</p>
    #[serde(rename = "Limit")]
    #[serde(skip_serializing_if = "Option::is_none")]
    pub limit: Option<i64>,
    /// <p>The <i>ListIpRoutes.NextToken</i> value from a previous call to <a>ListIpRoutes</a>. Pass null if this is the first call.</p>
    #[serde(rename = "NextToken")]
    #[serde(skip_serializing_if = "Option::is_none")]
    pub next_token: Option<String>,
}

#[derive(Default, Debug, Clone, PartialEq, Deserialize)]
#[cfg_attr(any(test, feature = "serialize_structs"), derive(Serialize))]
pub struct ListIpRoutesResult {
    /// <p>A list of <a>IpRoute</a>s.</p>
    #[serde(rename = "IpRoutesInfo")]
    #[serde(skip_serializing_if = "Option::is_none")]
    pub ip_routes_info: Option<Vec<IpRouteInfo>>,
    /// <p>If not null, more results are available. Pass this value for the <i>NextToken</i> parameter in a subsequent call to <a>ListIpRoutes</a> to retrieve the next set of items.</p>
    #[serde(rename = "NextToken")]
    #[serde(skip_serializing_if = "Option::is_none")]
    pub next_token: Option<String>,
}

#[derive(Default, Debug, Clone, PartialEq, Serialize)]
#[cfg_attr(feature = "deserialize_structs", derive(Deserialize))]
pub struct ListLogSubscriptionsRequest {
    /// <p>If a <i>DirectoryID</i> is provided, lists only the log subscription associated with that directory. If no <i>DirectoryId</i> is provided, lists all log subscriptions associated with your AWS account. If there are no log subscriptions for the AWS account or the directory, an empty list will be returned.</p>
    #[serde(rename = "DirectoryId")]
    #[serde(skip_serializing_if = "Option::is_none")]
    pub directory_id: Option<String>,
    /// <p>The maximum number of items returned.</p>
    #[serde(rename = "Limit")]
    #[serde(skip_serializing_if = "Option::is_none")]
    pub limit: Option<i64>,
    /// <p>The token for the next set of items to return.</p>
    #[serde(rename = "NextToken")]
    #[serde(skip_serializing_if = "Option::is_none")]
    pub next_token: Option<String>,
}

#[derive(Default, Debug, Clone, PartialEq, Deserialize)]
#[cfg_attr(any(test, feature = "serialize_structs"), derive(Serialize))]
pub struct ListLogSubscriptionsResult {
    /// <p>A list of active <a>LogSubscription</a> objects for calling the AWS account.</p>
    #[serde(rename = "LogSubscriptions")]
    #[serde(skip_serializing_if = "Option::is_none")]
    pub log_subscriptions: Option<Vec<LogSubscription>>,
    /// <p>The token for the next set of items to return.</p>
    #[serde(rename = "NextToken")]
    #[serde(skip_serializing_if = "Option::is_none")]
    pub next_token: Option<String>,
}

#[derive(Default, Debug, Clone, PartialEq, Serialize)]
#[cfg_attr(feature = "deserialize_structs", derive(Deserialize))]
pub struct ListSchemaExtensionsRequest {
    /// <p>The identifier of the directory from which to retrieve the schema extension information.</p>
    #[serde(rename = "DirectoryId")]
    pub directory_id: String,
    /// <p>The maximum number of items to return.</p>
    #[serde(rename = "Limit")]
    #[serde(skip_serializing_if = "Option::is_none")]
    pub limit: Option<i64>,
    /// <p>The <code>ListSchemaExtensions.NextToken</code> value from a previous call to <code>ListSchemaExtensions</code>. Pass null if this is the first call.</p>
    #[serde(rename = "NextToken")]
    #[serde(skip_serializing_if = "Option::is_none")]
    pub next_token: Option<String>,
}

#[derive(Default, Debug, Clone, PartialEq, Deserialize)]
#[cfg_attr(any(test, feature = "serialize_structs"), derive(Serialize))]
pub struct ListSchemaExtensionsResult {
    /// <p>If not null, more results are available. Pass this value for the <code>NextToken</code> parameter in a subsequent call to <code>ListSchemaExtensions</code> to retrieve the next set of items.</p>
    #[serde(rename = "NextToken")]
    #[serde(skip_serializing_if = "Option::is_none")]
    pub next_token: Option<String>,
    /// <p>Information about the schema extensions applied to the directory.</p>
    #[serde(rename = "SchemaExtensionsInfo")]
    #[serde(skip_serializing_if = "Option::is_none")]
    pub schema_extensions_info: Option<Vec<SchemaExtensionInfo>>,
}

#[derive(Default, Debug, Clone, PartialEq, Serialize)]
#[cfg_attr(feature = "deserialize_structs", derive(Deserialize))]
pub struct ListTagsForResourceRequest {
    /// <p>Reserved for future use.</p>
    #[serde(rename = "Limit")]
    #[serde(skip_serializing_if = "Option::is_none")]
    pub limit: Option<i64>,
    /// <p>Reserved for future use.</p>
    #[serde(rename = "NextToken")]
    #[serde(skip_serializing_if = "Option::is_none")]
    pub next_token: Option<String>,
    /// <p>Identifier (ID) of the directory for which you want to retrieve tags.</p>
    #[serde(rename = "ResourceId")]
    pub resource_id: String,
}

#[derive(Default, Debug, Clone, PartialEq, Deserialize)]
#[cfg_attr(any(test, feature = "serialize_structs"), derive(Serialize))]
pub struct ListTagsForResourceResult {
    /// <p>Reserved for future use.</p>
    #[serde(rename = "NextToken")]
    #[serde(skip_serializing_if = "Option::is_none")]
    pub next_token: Option<String>,
    /// <p>List of tags returned by the ListTagsForResource operation.</p>
    #[serde(rename = "Tags")]
    #[serde(skip_serializing_if = "Option::is_none")]
    pub tags: Option<Vec<Tag>>,
}

/// <p>Represents a log subscription, which tracks real-time data from a chosen log group to a specified destination.</p>
#[derive(Default, Debug, Clone, PartialEq, Deserialize)]
#[cfg_attr(any(test, feature = "serialize_structs"), derive(Serialize))]
pub struct LogSubscription {
    /// <p>Identifier (ID) of the directory that you want to associate with the log subscription.</p>
    #[serde(rename = "DirectoryId")]
    #[serde(skip_serializing_if = "Option::is_none")]
    pub directory_id: Option<String>,
    /// <p>The name of the log group.</p>
    #[serde(rename = "LogGroupName")]
    #[serde(skip_serializing_if = "Option::is_none")]
    pub log_group_name: Option<String>,
    /// <p>The date and time that the log subscription was created.</p>
    #[serde(rename = "SubscriptionCreatedDateTime")]
    #[serde(skip_serializing_if = "Option::is_none")]
    pub subscription_created_date_time: Option<f64>,
}

/// <p>Describes the directory owner account details that have been shared to the directory consumer account.</p>
#[derive(Default, Debug, Clone, PartialEq, Deserialize)]
#[cfg_attr(any(test, feature = "serialize_structs"), derive(Serialize))]
pub struct OwnerDirectoryDescription {
    /// <p>Identifier of the directory owner account.</p>
    #[serde(rename = "AccountId")]
    #[serde(skip_serializing_if = "Option::is_none")]
    pub account_id: Option<String>,
    /// <p>Identifier of the AWS Managed Microsoft AD directory in the directory owner account.</p>
    #[serde(rename = "DirectoryId")]
    #[serde(skip_serializing_if = "Option::is_none")]
    pub directory_id: Option<String>,
    /// <p>IP address of the directory’s domain controllers.</p>
    #[serde(rename = "DnsIpAddrs")]
    #[serde(skip_serializing_if = "Option::is_none")]
    pub dns_ip_addrs: Option<Vec<String>>,
    /// <p>A <a>RadiusSettings</a> object that contains information about the RADIUS server.</p>
    #[serde(rename = "RadiusSettings")]
    #[serde(skip_serializing_if = "Option::is_none")]
    pub radius_settings: Option<RadiusSettings>,
    /// <p>Information about the status of the RADIUS server.</p>
    #[serde(rename = "RadiusStatus")]
    #[serde(skip_serializing_if = "Option::is_none")]
    pub radius_status: Option<String>,
    /// <p>Information about the VPC settings for the directory.</p>
    #[serde(rename = "VpcSettings")]
    #[serde(skip_serializing_if = "Option::is_none")]
    pub vpc_settings: Option<DirectoryVpcSettingsDescription>,
}

/// <p>Contains information about a Remote Authentication Dial In User Service (RADIUS) server.</p>
#[derive(Default, Debug, Clone, PartialEq, Serialize, Deserialize)]
pub struct RadiusSettings {
    /// <p>The protocol specified for your RADIUS endpoints.</p>
    #[serde(rename = "AuthenticationProtocol")]
    #[serde(skip_serializing_if = "Option::is_none")]
    pub authentication_protocol: Option<String>,
    /// <p>Not currently used.</p>
    #[serde(rename = "DisplayLabel")]
    #[serde(skip_serializing_if = "Option::is_none")]
    pub display_label: Option<String>,
    /// <p>The port that your RADIUS server is using for communications. Your on-premises network must allow inbound traffic over this port from the AWS Directory Service servers.</p>
    #[serde(rename = "RadiusPort")]
    #[serde(skip_serializing_if = "Option::is_none")]
    pub radius_port: Option<i64>,
    /// <p>The maximum number of times that communication with the RADIUS server is attempted.</p>
    #[serde(rename = "RadiusRetries")]
    #[serde(skip_serializing_if = "Option::is_none")]
    pub radius_retries: Option<i64>,
    /// <p>An array of strings that contains the IP addresses of the RADIUS server endpoints, or the IP addresses of your RADIUS server load balancer.</p>
    #[serde(rename = "RadiusServers")]
    #[serde(skip_serializing_if = "Option::is_none")]
    pub radius_servers: Option<Vec<String>>,
    /// <p>The amount of time, in seconds, to wait for the RADIUS server to respond.</p>
    #[serde(rename = "RadiusTimeout")]
    #[serde(skip_serializing_if = "Option::is_none")]
    pub radius_timeout: Option<i64>,
    /// <p>Required for enabling RADIUS on the directory.</p>
    #[serde(rename = "SharedSecret")]
    #[serde(skip_serializing_if = "Option::is_none")]
    pub shared_secret: Option<String>,
    /// <p>Not currently used.</p>
    #[serde(rename = "UseSameUsername")]
    #[serde(skip_serializing_if = "Option::is_none")]
    pub use_same_username: Option<bool>,
}

#[derive(Default, Debug, Clone, PartialEq, Serialize)]
pub struct RegisterCertificateRequest {
    /// <p>The certificate PEM string that needs to be registered.</p>
    #[serde(rename = "CertificateData")]
    pub certificate_data: String,
    /// <p>The identifier of the directory.</p>
    #[serde(rename = "DirectoryId")]
    pub directory_id: String,
}

#[derive(Default, Debug, Clone, PartialEq, Deserialize)]
#[cfg_attr(any(test, feature = "serialize_structs"), derive(Serialize))]
pub struct RegisterCertificateResult {
    /// <p>The identifier of the certificate.</p>
    #[serde(rename = "CertificateId")]
    #[serde(skip_serializing_if = "Option::is_none")]
    pub certificate_id: Option<String>,
}

/// <p>Registers a new event topic.</p>
#[derive(Default, Debug, Clone, PartialEq, Serialize)]
#[cfg_attr(feature = "deserialize_structs", derive(Deserialize))]
pub struct RegisterEventTopicRequest {
    /// <p>The Directory ID that will publish status messages to the SNS topic.</p>
    #[serde(rename = "DirectoryId")]
    pub directory_id: String,
    /// <p>The SNS topic name to which the directory will publish status messages. This SNS topic must be in the same region as the specified Directory ID.</p>
    #[serde(rename = "TopicName")]
    pub topic_name: String,
}

/// <p>The result of a RegisterEventTopic request.</p>
#[derive(Default, Debug, Clone, PartialEq, Deserialize)]
#[cfg_attr(any(test, feature = "serialize_structs"), derive(Serialize))]
pub struct RegisterEventTopicResult {}

#[derive(Default, Debug, Clone, PartialEq, Serialize)]
#[cfg_attr(feature = "deserialize_structs", derive(Deserialize))]
pub struct RejectSharedDirectoryRequest {
    /// <p>Identifier of the shared directory in the directory consumer account. This identifier is different for each directory owner account.</p>
    #[serde(rename = "SharedDirectoryId")]
    pub shared_directory_id: String,
}

#[derive(Default, Debug, Clone, PartialEq, Deserialize)]
#[cfg_attr(any(test, feature = "serialize_structs"), derive(Serialize))]
pub struct RejectSharedDirectoryResult {
    /// <p>Identifier of the shared directory in the directory consumer account.</p>
    #[serde(rename = "SharedDirectoryId")]
    #[serde(skip_serializing_if = "Option::is_none")]
    pub shared_directory_id: Option<String>,
}

#[derive(Default, Debug, Clone, PartialEq, Serialize)]
#[cfg_attr(feature = "deserialize_structs", derive(Deserialize))]
pub struct RemoveIpRoutesRequest {
    /// <p>IP address blocks that you want to remove.</p>
    #[serde(rename = "CidrIps")]
    pub cidr_ips: Vec<String>,
    /// <p>Identifier (ID) of the directory from which you want to remove the IP addresses.</p>
    #[serde(rename = "DirectoryId")]
    pub directory_id: String,
}

#[derive(Default, Debug, Clone, PartialEq, Deserialize)]
#[cfg_attr(any(test, feature = "serialize_structs"), derive(Serialize))]
pub struct RemoveIpRoutesResult {}

#[derive(Default, Debug, Clone, PartialEq, Serialize)]
#[cfg_attr(feature = "deserialize_structs", derive(Deserialize))]
pub struct RemoveTagsFromResourceRequest {
    /// <p>Identifier (ID) of the directory from which to remove the tag.</p>
    #[serde(rename = "ResourceId")]
    pub resource_id: String,
    /// <p>The tag key (name) of the tag to be removed.</p>
    #[serde(rename = "TagKeys")]
    pub tag_keys: Vec<String>,
}

#[derive(Default, Debug, Clone, PartialEq, Deserialize)]
#[cfg_attr(any(test, feature = "serialize_structs"), derive(Serialize))]
pub struct RemoveTagsFromResourceResult {}

#[derive(Default, Debug, Clone, PartialEq, Serialize)]
#[cfg_attr(feature = "deserialize_structs", derive(Deserialize))]
pub struct ResetUserPasswordRequest {
    /// <p>Identifier of the AWS Managed Microsoft AD or Simple AD directory in which the user resides.</p>
    #[serde(rename = "DirectoryId")]
    pub directory_id: String,
    /// <p>The new password that will be reset.</p>
    #[serde(rename = "NewPassword")]
    pub new_password: String,
    /// <p>The user name of the user whose password will be reset.</p>
    #[serde(rename = "UserName")]
    pub user_name: String,
}

#[derive(Default, Debug, Clone, PartialEq, Deserialize)]
#[cfg_attr(any(test, feature = "serialize_structs"), derive(Serialize))]
pub struct ResetUserPasswordResult {}

/// <p>An object representing the inputs for the <a>RestoreFromSnapshot</a> operation.</p>
#[derive(Default, Debug, Clone, PartialEq, Serialize)]
#[cfg_attr(feature = "deserialize_structs", derive(Deserialize))]
pub struct RestoreFromSnapshotRequest {
    /// <p>The identifier of the snapshot to restore from.</p>
    #[serde(rename = "SnapshotId")]
    pub snapshot_id: String,
}

/// <p>Contains the results of the <a>RestoreFromSnapshot</a> operation.</p>
#[derive(Default, Debug, Clone, PartialEq, Deserialize)]
#[cfg_attr(any(test, feature = "serialize_structs"), derive(Serialize))]
pub struct RestoreFromSnapshotResult {}

/// <p>Information about a schema extension.</p>
#[derive(Default, Debug, Clone, PartialEq, Deserialize)]
#[cfg_attr(any(test, feature = "serialize_structs"), derive(Serialize))]
pub struct SchemaExtensionInfo {
    /// <p>A description of the schema extension.</p>
    #[serde(rename = "Description")]
    #[serde(skip_serializing_if = "Option::is_none")]
    pub description: Option<String>,
    /// <p>The identifier of the directory to which the schema extension is applied.</p>
    #[serde(rename = "DirectoryId")]
    #[serde(skip_serializing_if = "Option::is_none")]
    pub directory_id: Option<String>,
    /// <p>The date and time that the schema extension was completed.</p>
    #[serde(rename = "EndDateTime")]
    #[serde(skip_serializing_if = "Option::is_none")]
    pub end_date_time: Option<f64>,
    /// <p>The identifier of the schema extension.</p>
    #[serde(rename = "SchemaExtensionId")]
    #[serde(skip_serializing_if = "Option::is_none")]
    pub schema_extension_id: Option<String>,
    /// <p>The current status of the schema extension.</p>
    #[serde(rename = "SchemaExtensionStatus")]
    #[serde(skip_serializing_if = "Option::is_none")]
    pub schema_extension_status: Option<String>,
    /// <p>The reason for the <code>SchemaExtensionStatus</code>.</p>
    #[serde(rename = "SchemaExtensionStatusReason")]
    #[serde(skip_serializing_if = "Option::is_none")]
    pub schema_extension_status_reason: Option<String>,
    /// <p>The date and time that the schema extension started being applied to the directory.</p>
    #[serde(rename = "StartDateTime")]
    #[serde(skip_serializing_if = "Option::is_none")]
    pub start_date_time: Option<f64>,
}

#[derive(Default, Debug, Clone, PartialEq, Serialize)]
#[cfg_attr(feature = "deserialize_structs", derive(Deserialize))]
pub struct ShareDirectoryRequest {
    /// <p>Identifier of the AWS Managed Microsoft AD directory that you want to share with other AWS accounts.</p>
    #[serde(rename = "DirectoryId")]
    pub directory_id: String,
    /// <p>The method used when sharing a directory to determine whether the directory should be shared within your AWS organization (<code>ORGANIZATIONS</code>) or with any AWS account by sending a directory sharing request (<code>HANDSHAKE</code>).</p>
    #[serde(rename = "ShareMethod")]
    pub share_method: String,
    /// <p>A directory share request that is sent by the directory owner to the directory consumer. The request includes a typed message to help the directory consumer administrator determine whether to approve or reject the share invitation.</p>
    #[serde(rename = "ShareNotes")]
    #[serde(skip_serializing_if = "Option::is_none")]
    pub share_notes: Option<String>,
    /// <p>Identifier for the directory consumer account with whom the directory is to be shared.</p>
    #[serde(rename = "ShareTarget")]
    pub share_target: ShareTarget,
}

#[derive(Default, Debug, Clone, PartialEq, Deserialize)]
#[cfg_attr(any(test, feature = "serialize_structs"), derive(Serialize))]
pub struct ShareDirectoryResult {
    /// <p>Identifier of the directory that is stored in the directory consumer account that is shared from the specified directory (<code>DirectoryId</code>).</p>
    #[serde(rename = "SharedDirectoryId")]
    #[serde(skip_serializing_if = "Option::is_none")]
    pub shared_directory_id: Option<String>,
}

/// <p>Identifier that contains details about the directory consumer account.</p>
#[derive(Default, Debug, Clone, PartialEq, Serialize)]
#[cfg_attr(feature = "deserialize_structs", derive(Deserialize))]
pub struct ShareTarget {
    /// <p>Identifier of the directory consumer account.</p>
    #[serde(rename = "Id")]
    pub id: String,
    /// <p>Type of identifier to be used in the <code>Id</code> field.</p>
    #[serde(rename = "Type")]
    pub type_: String,
}

/// <p>Details about the shared directory in the directory owner account for which the share request in the directory consumer account has been accepted.</p>
#[derive(Default, Debug, Clone, PartialEq, Deserialize)]
#[cfg_attr(any(test, feature = "serialize_structs"), derive(Serialize))]
pub struct SharedDirectory {
    /// <p>The date and time that the shared directory was created.</p>
    #[serde(rename = "CreatedDateTime")]
    #[serde(skip_serializing_if = "Option::is_none")]
    pub created_date_time: Option<f64>,
    /// <p>The date and time that the shared directory was last updated.</p>
    #[serde(rename = "LastUpdatedDateTime")]
    #[serde(skip_serializing_if = "Option::is_none")]
    pub last_updated_date_time: Option<f64>,
    /// <p>Identifier of the directory owner account, which contains the directory that has been shared to the consumer account.</p>
    #[serde(rename = "OwnerAccountId")]
    #[serde(skip_serializing_if = "Option::is_none")]
    pub owner_account_id: Option<String>,
    /// <p>Identifier of the directory in the directory owner account. </p>
    #[serde(rename = "OwnerDirectoryId")]
    #[serde(skip_serializing_if = "Option::is_none")]
    pub owner_directory_id: Option<String>,
    /// <p>The method used when sharing a directory to determine whether the directory should be shared within your AWS organization (<code>ORGANIZATIONS</code>) or with any AWS account by sending a shared directory request (<code>HANDSHAKE</code>).</p>
    #[serde(rename = "ShareMethod")]
    #[serde(skip_serializing_if = "Option::is_none")]
    pub share_method: Option<String>,
    /// <p>A directory share request that is sent by the directory owner to the directory consumer. The request includes a typed message to help the directory consumer administrator determine whether to approve or reject the share invitation.</p>
    #[serde(rename = "ShareNotes")]
    #[serde(skip_serializing_if = "Option::is_none")]
    pub share_notes: Option<String>,
    /// <p>Current directory status of the shared AWS Managed Microsoft AD directory.</p>
    #[serde(rename = "ShareStatus")]
    #[serde(skip_serializing_if = "Option::is_none")]
    pub share_status: Option<String>,
    /// <p>Identifier of the directory consumer account that has access to the shared directory (<code>OwnerDirectoryId</code>) in the directory owner account.</p>
    #[serde(rename = "SharedAccountId")]
    #[serde(skip_serializing_if = "Option::is_none")]
    pub shared_account_id: Option<String>,
    /// <p>Identifier of the shared directory in the directory consumer account. This identifier is different for each directory owner account.</p>
    #[serde(rename = "SharedDirectoryId")]
    #[serde(skip_serializing_if = "Option::is_none")]
    pub shared_directory_id: Option<String>,
}

/// <p>Describes a directory snapshot.</p>
#[derive(Default, Debug, Clone, PartialEq, Deserialize)]
#[cfg_attr(any(test, feature = "serialize_structs"), derive(Serialize))]
pub struct Snapshot {
    /// <p>The directory identifier.</p>
    #[serde(rename = "DirectoryId")]
    #[serde(skip_serializing_if = "Option::is_none")]
    pub directory_id: Option<String>,
    /// <p>The descriptive name of the snapshot.</p>
    #[serde(rename = "Name")]
    #[serde(skip_serializing_if = "Option::is_none")]
    pub name: Option<String>,
    /// <p>The snapshot identifier.</p>
    #[serde(rename = "SnapshotId")]
    #[serde(skip_serializing_if = "Option::is_none")]
    pub snapshot_id: Option<String>,
    /// <p>The date and time that the snapshot was taken.</p>
    #[serde(rename = "StartTime")]
    #[serde(skip_serializing_if = "Option::is_none")]
    pub start_time: Option<f64>,
    /// <p>The snapshot status.</p>
    #[serde(rename = "Status")]
    #[serde(skip_serializing_if = "Option::is_none")]
    pub status: Option<String>,
    /// <p>The snapshot type.</p>
    #[serde(rename = "Type")]
    #[serde(skip_serializing_if = "Option::is_none")]
    pub type_: Option<String>,
}

/// <p>Contains manual snapshot limit information for a directory.</p>
#[derive(Default, Debug, Clone, PartialEq, Deserialize)]
#[cfg_attr(any(test, feature = "serialize_structs"), derive(Serialize))]
pub struct SnapshotLimits {
    /// <p>The current number of manual snapshots of the directory.</p>
    #[serde(rename = "ManualSnapshotsCurrentCount")]
    #[serde(skip_serializing_if = "Option::is_none")]
    pub manual_snapshots_current_count: Option<i64>,
    /// <p>The maximum number of manual snapshots allowed.</p>
    #[serde(rename = "ManualSnapshotsLimit")]
    #[serde(skip_serializing_if = "Option::is_none")]
    pub manual_snapshots_limit: Option<i64>,
    /// <p>Indicates if the manual snapshot limit has been reached.</p>
    #[serde(rename = "ManualSnapshotsLimitReached")]
    #[serde(skip_serializing_if = "Option::is_none")]
    pub manual_snapshots_limit_reached: Option<bool>,
}

#[derive(Default, Debug, Clone, PartialEq, Serialize)]
#[cfg_attr(feature = "deserialize_structs", derive(Deserialize))]
pub struct StartSchemaExtensionRequest {
    /// <p>If true, creates a snapshot of the directory before applying the schema extension.</p>
    #[serde(rename = "CreateSnapshotBeforeSchemaExtension")]
    pub create_snapshot_before_schema_extension: bool,
    /// <p>A description of the schema extension.</p>
    #[serde(rename = "Description")]
    pub description: String,
    /// <p>The identifier of the directory for which the schema extension will be applied to.</p>
    #[serde(rename = "DirectoryId")]
    pub directory_id: String,
    /// <p>The LDIF file represented as a string. To construct the LdifContent string, precede each line as it would be formatted in an ldif file with \n. See the example request below for more details. The file size can be no larger than 1MB.</p>
    #[serde(rename = "LdifContent")]
    pub ldif_content: String,
}

#[derive(Default, Debug, Clone, PartialEq, Deserialize)]
#[cfg_attr(any(test, feature = "serialize_structs"), derive(Serialize))]
pub struct StartSchemaExtensionResult {
    /// <p>The identifier of the schema extension that will be applied.</p>
    #[serde(rename = "SchemaExtensionId")]
    #[serde(skip_serializing_if = "Option::is_none")]
    pub schema_extension_id: Option<String>,
}

/// <p>Metadata assigned to a directory consisting of a key-value pair.</p>
#[derive(Default, Debug, Clone, PartialEq, Serialize, Deserialize)]
pub struct Tag {
    /// <p>Required name of the tag. The string value can be Unicode characters and cannot be prefixed with "aws:". The string can contain only the set of Unicode letters, digits, white-space, '_', '.', '/', '=', '+', '-' (Java regex: "^([\\p{L}\\p{Z}\\p{N}_.:/=+\\-]*)$").</p>
    #[serde(rename = "Key")]
    pub key: String,
    /// <p>The optional value of the tag. The string value can be Unicode characters. The string can contain only the set of Unicode letters, digits, white-space, '_', '.', '/', '=', '+', '-' (Java regex: "^([\\p{L}\\p{Z}\\p{N}_.:/=+\\-]*)$").</p>
    #[serde(rename = "Value")]
    pub value: String,
}

/// <p>Describes a trust relationship between an AWS Managed Microsoft AD directory and an external domain.</p>
#[derive(Default, Debug, Clone, PartialEq, Deserialize)]
#[cfg_attr(any(test, feature = "serialize_structs"), derive(Serialize))]
pub struct Trust {
    /// <p>The date and time that the trust relationship was created.</p>
    #[serde(rename = "CreatedDateTime")]
    #[serde(skip_serializing_if = "Option::is_none")]
    pub created_date_time: Option<f64>,
    /// <p>The Directory ID of the AWS directory involved in the trust relationship.</p>
    #[serde(rename = "DirectoryId")]
    #[serde(skip_serializing_if = "Option::is_none")]
    pub directory_id: Option<String>,
    /// <p>The date and time that the trust relationship was last updated.</p>
    #[serde(rename = "LastUpdatedDateTime")]
    #[serde(skip_serializing_if = "Option::is_none")]
    pub last_updated_date_time: Option<f64>,
    /// <p>The Fully Qualified Domain Name (FQDN) of the external domain involved in the trust relationship.</p>
    #[serde(rename = "RemoteDomainName")]
    #[serde(skip_serializing_if = "Option::is_none")]
    pub remote_domain_name: Option<String>,
    /// <p>Current state of selective authentication for the trust.</p>
    #[serde(rename = "SelectiveAuth")]
    #[serde(skip_serializing_if = "Option::is_none")]
    pub selective_auth: Option<String>,
    /// <p>The date and time that the TrustState was last updated.</p>
    #[serde(rename = "StateLastUpdatedDateTime")]
    #[serde(skip_serializing_if = "Option::is_none")]
    pub state_last_updated_date_time: Option<f64>,
    /// <p>The trust relationship direction.</p>
    #[serde(rename = "TrustDirection")]
    #[serde(skip_serializing_if = "Option::is_none")]
    pub trust_direction: Option<String>,
    /// <p>The unique ID of the trust relationship.</p>
    #[serde(rename = "TrustId")]
    #[serde(skip_serializing_if = "Option::is_none")]
    pub trust_id: Option<String>,
    /// <p>The trust relationship state.</p>
    #[serde(rename = "TrustState")]
    #[serde(skip_serializing_if = "Option::is_none")]
    pub trust_state: Option<String>,
    /// <p>The reason for the TrustState.</p>
    #[serde(rename = "TrustStateReason")]
    #[serde(skip_serializing_if = "Option::is_none")]
    pub trust_state_reason: Option<String>,
    /// <p>The trust relationship type. <code>Forest</code> is the default.</p>
    #[serde(rename = "TrustType")]
    #[serde(skip_serializing_if = "Option::is_none")]
    pub trust_type: Option<String>,
}

#[derive(Default, Debug, Clone, PartialEq, Serialize)]
#[cfg_attr(feature = "deserialize_structs", derive(Deserialize))]
pub struct UnshareDirectoryRequest {
    /// <p>The identifier of the AWS Managed Microsoft AD directory that you want to stop sharing.</p>
    #[serde(rename = "DirectoryId")]
    pub directory_id: String,
    /// <p>Identifier for the directory consumer account with whom the directory has to be unshared.</p>
    #[serde(rename = "UnshareTarget")]
    pub unshare_target: UnshareTarget,
}

#[derive(Default, Debug, Clone, PartialEq, Deserialize)]
#[cfg_attr(any(test, feature = "serialize_structs"), derive(Serialize))]
pub struct UnshareDirectoryResult {
    /// <p>Identifier of the directory stored in the directory consumer account that is to be unshared from the specified directory (<code>DirectoryId</code>).</p>
    #[serde(rename = "SharedDirectoryId")]
    #[serde(skip_serializing_if = "Option::is_none")]
    pub shared_directory_id: Option<String>,
}

/// <p>Identifier that contains details about the directory consumer account with whom the directory is being unshared.</p>
#[derive(Default, Debug, Clone, PartialEq, Serialize)]
#[cfg_attr(feature = "deserialize_structs", derive(Deserialize))]
pub struct UnshareTarget {
    /// <p>Identifier of the directory consumer account.</p>
    #[serde(rename = "Id")]
    pub id: String,
    /// <p>Type of identifier to be used in the <i>Id</i> field.</p>
    #[serde(rename = "Type")]
    pub type_: String,
}

/// <p>Updates a conditional forwarder.</p>
#[derive(Default, Debug, Clone, PartialEq, Serialize)]
#[cfg_attr(feature = "deserialize_structs", derive(Deserialize))]
pub struct UpdateConditionalForwarderRequest {
    /// <p>The directory ID of the AWS directory for which to update the conditional forwarder.</p>
    #[serde(rename = "DirectoryId")]
    pub directory_id: String,
    /// <p>The updated IP addresses of the remote DNS server associated with the conditional forwarder.</p>
    #[serde(rename = "DnsIpAddrs")]
    pub dns_ip_addrs: Vec<String>,
    /// <p>The fully qualified domain name (FQDN) of the remote domain with which you will set up a trust relationship.</p>
    #[serde(rename = "RemoteDomainName")]
    pub remote_domain_name: String,
}

/// <p>The result of an UpdateConditionalForwarder request.</p>
#[derive(Default, Debug, Clone, PartialEq, Deserialize)]
#[cfg_attr(any(test, feature = "serialize_structs"), derive(Serialize))]
pub struct UpdateConditionalForwarderResult {}

#[derive(Default, Debug, Clone, PartialEq, Serialize)]
#[cfg_attr(feature = "deserialize_structs", derive(Deserialize))]
pub struct UpdateNumberOfDomainControllersRequest {
    /// <p>The number of domain controllers desired in the directory.</p>
    #[serde(rename = "DesiredNumber")]
    pub desired_number: i64,
    /// <p>Identifier of the directory to which the domain controllers will be added or removed.</p>
    #[serde(rename = "DirectoryId")]
    pub directory_id: String,
}

#[derive(Default, Debug, Clone, PartialEq, Deserialize)]
#[cfg_attr(any(test, feature = "serialize_structs"), derive(Serialize))]
pub struct UpdateNumberOfDomainControllersResult {}

/// <p>Contains the inputs for the <a>UpdateRadius</a> operation.</p>
#[derive(Default, Debug, Clone, PartialEq, Serialize)]
#[cfg_attr(feature = "deserialize_structs", derive(Deserialize))]
pub struct UpdateRadiusRequest {
    /// <p>The identifier of the directory for which to update the RADIUS server information.</p>
    #[serde(rename = "DirectoryId")]
    pub directory_id: String,
    /// <p>A <a>RadiusSettings</a> object that contains information about the RADIUS server.</p>
    #[serde(rename = "RadiusSettings")]
    pub radius_settings: RadiusSettings,
}

/// <p>Contains the results of the <a>UpdateRadius</a> operation.</p>
#[derive(Default, Debug, Clone, PartialEq, Deserialize)]
#[cfg_attr(any(test, feature = "serialize_structs"), derive(Serialize))]
pub struct UpdateRadiusResult {}

#[derive(Default, Debug, Clone, PartialEq, Serialize)]
#[cfg_attr(feature = "deserialize_structs", derive(Deserialize))]
pub struct UpdateTrustRequest {
    /// <p>Updates selective authentication for the trust.</p>
    #[serde(rename = "SelectiveAuth")]
    #[serde(skip_serializing_if = "Option::is_none")]
    pub selective_auth: Option<String>,
    /// <p>Identifier of the trust relationship.</p>
    #[serde(rename = "TrustId")]
    pub trust_id: String,
}

#[derive(Default, Debug, Clone, PartialEq, Deserialize)]
#[cfg_attr(any(test, feature = "serialize_structs"), derive(Serialize))]
pub struct UpdateTrustResult {
    #[serde(rename = "RequestId")]
    #[serde(skip_serializing_if = "Option::is_none")]
    pub request_id: Option<String>,
    /// <p>Identifier of the trust relationship.</p>
    #[serde(rename = "TrustId")]
    #[serde(skip_serializing_if = "Option::is_none")]
    pub trust_id: Option<String>,
}

/// <p>Initiates the verification of an existing trust relationship between an AWS Managed Microsoft AD directory and an external domain.</p>
#[derive(Default, Debug, Clone, PartialEq, Serialize)]
#[cfg_attr(feature = "deserialize_structs", derive(Deserialize))]
pub struct VerifyTrustRequest {
    /// <p>The unique Trust ID of the trust relationship to verify.</p>
    #[serde(rename = "TrustId")]
    pub trust_id: String,
}

/// <p>Result of a VerifyTrust request.</p>
#[derive(Default, Debug, Clone, PartialEq, Deserialize)]
#[cfg_attr(any(test, feature = "serialize_structs"), derive(Serialize))]
pub struct VerifyTrustResult {
    /// <p>The unique Trust ID of the trust relationship that was verified.</p>
    #[serde(rename = "TrustId")]
    #[serde(skip_serializing_if = "Option::is_none")]
    pub trust_id: Option<String>,
}

/// Errors returned by AcceptSharedDirectory
#[derive(Debug, PartialEq)]
pub enum AcceptSharedDirectoryError {
    /// <p>A client exception has occurred.</p>
    Client(String),
    /// <p>The specified directory has already been shared with this AWS account.</p>
    DirectoryAlreadyShared(String),
    /// <p>The specified entity could not be found.</p>
    EntityDoesNotExist(String),
    /// <p>One or more parameters are not valid.</p>
    InvalidParameter(String),
    /// <p>An exception has occurred in AWS Directory Service.</p>
    Service(String),
}

impl AcceptSharedDirectoryError {
    pub fn from_response(res: BufferedHttpResponse) -> RusotoError<AcceptSharedDirectoryError> {
        if let Some(err) = proto::json::Error::parse(&res) {
            match err.typ.as_str() {
                "ClientException" => {
                    return RusotoError::Service(AcceptSharedDirectoryError::Client(err.msg))
                }
                "DirectoryAlreadySharedException" => {
                    return RusotoError::Service(
                        AcceptSharedDirectoryError::DirectoryAlreadyShared(err.msg),
                    )
                }
                "EntityDoesNotExistException" => {
                    return RusotoError::Service(AcceptSharedDirectoryError::EntityDoesNotExist(
                        err.msg,
                    ))
                }
                "InvalidParameterException" => {
                    return RusotoError::Service(AcceptSharedDirectoryError::InvalidParameter(
                        err.msg,
                    ))
                }
                "ServiceException" => {
                    return RusotoError::Service(AcceptSharedDirectoryError::Service(err.msg))
                }
                "ValidationException" => return RusotoError::Validation(err.msg),
                _ => {}
            }
        }
        return RusotoError::Unknown(res);
    }
}
impl fmt::Display for AcceptSharedDirectoryError {
    fn fmt(&self, f: &mut fmt::Formatter) -> fmt::Result {
        match *self {
            AcceptSharedDirectoryError::Client(ref cause) => write!(f, "{}", cause),
            AcceptSharedDirectoryError::DirectoryAlreadyShared(ref cause) => write!(f, "{}", cause),
            AcceptSharedDirectoryError::EntityDoesNotExist(ref cause) => write!(f, "{}", cause),
            AcceptSharedDirectoryError::InvalidParameter(ref cause) => write!(f, "{}", cause),
            AcceptSharedDirectoryError::Service(ref cause) => write!(f, "{}", cause),
        }
    }
}
impl Error for AcceptSharedDirectoryError {}
/// Errors returned by AddIpRoutes
#[derive(Debug, PartialEq)]
pub enum AddIpRoutesError {
    /// <p>A client exception has occurred.</p>
    Client(String),
    /// <p>The specified directory is unavailable or could not be found.</p>
    DirectoryUnavailable(String),
    /// <p>The specified entity already exists.</p>
    EntityAlreadyExists(String),
    /// <p>The specified entity could not be found.</p>
    EntityDoesNotExist(String),
    /// <p>One or more parameters are not valid.</p>
    InvalidParameter(String),
    /// <p>The maximum allowed number of IP addresses was exceeded. The default limit is 100 IP address blocks.</p>
    IpRouteLimitExceeded(String),
    /// <p>An exception has occurred in AWS Directory Service.</p>
    Service(String),
}

impl AddIpRoutesError {
    pub fn from_response(res: BufferedHttpResponse) -> RusotoError<AddIpRoutesError> {
        if let Some(err) = proto::json::Error::parse(&res) {
            match err.typ.as_str() {
                "ClientException" => {
                    return RusotoError::Service(AddIpRoutesError::Client(err.msg))
                }
                "DirectoryUnavailableException" => {
                    return RusotoError::Service(AddIpRoutesError::DirectoryUnavailable(err.msg))
                }
                "EntityAlreadyExistsException" => {
                    return RusotoError::Service(AddIpRoutesError::EntityAlreadyExists(err.msg))
                }
                "EntityDoesNotExistException" => {
                    return RusotoError::Service(AddIpRoutesError::EntityDoesNotExist(err.msg))
                }
                "InvalidParameterException" => {
                    return RusotoError::Service(AddIpRoutesError::InvalidParameter(err.msg))
                }
                "IpRouteLimitExceededException" => {
                    return RusotoError::Service(AddIpRoutesError::IpRouteLimitExceeded(err.msg))
                }
                "ServiceException" => {
                    return RusotoError::Service(AddIpRoutesError::Service(err.msg))
                }
                "ValidationException" => return RusotoError::Validation(err.msg),
                _ => {}
            }
        }
        return RusotoError::Unknown(res);
    }
}
impl fmt::Display for AddIpRoutesError {
    fn fmt(&self, f: &mut fmt::Formatter) -> fmt::Result {
        match *self {
            AddIpRoutesError::Client(ref cause) => write!(f, "{}", cause),
            AddIpRoutesError::DirectoryUnavailable(ref cause) => write!(f, "{}", cause),
            AddIpRoutesError::EntityAlreadyExists(ref cause) => write!(f, "{}", cause),
            AddIpRoutesError::EntityDoesNotExist(ref cause) => write!(f, "{}", cause),
            AddIpRoutesError::InvalidParameter(ref cause) => write!(f, "{}", cause),
            AddIpRoutesError::IpRouteLimitExceeded(ref cause) => write!(f, "{}", cause),
            AddIpRoutesError::Service(ref cause) => write!(f, "{}", cause),
        }
    }
}
impl Error for AddIpRoutesError {}
/// Errors returned by AddTagsToResource
#[derive(Debug, PartialEq)]
pub enum AddTagsToResourceError {
    /// <p>A client exception has occurred.</p>
    Client(String),
    /// <p>The specified entity could not be found.</p>
    EntityDoesNotExist(String),
    /// <p>One or more parameters are not valid.</p>
    InvalidParameter(String),
    /// <p>An exception has occurred in AWS Directory Service.</p>
    Service(String),
    /// <p>The maximum allowed number of tags was exceeded.</p>
    TagLimitExceeded(String),
}

impl AddTagsToResourceError {
    pub fn from_response(res: BufferedHttpResponse) -> RusotoError<AddTagsToResourceError> {
        if let Some(err) = proto::json::Error::parse(&res) {
            match err.typ.as_str() {
                "ClientException" => {
                    return RusotoError::Service(AddTagsToResourceError::Client(err.msg))
                }
                "EntityDoesNotExistException" => {
                    return RusotoError::Service(AddTagsToResourceError::EntityDoesNotExist(
                        err.msg,
                    ))
                }
                "InvalidParameterException" => {
                    return RusotoError::Service(AddTagsToResourceError::InvalidParameter(err.msg))
                }
                "ServiceException" => {
                    return RusotoError::Service(AddTagsToResourceError::Service(err.msg))
                }
                "TagLimitExceededException" => {
                    return RusotoError::Service(AddTagsToResourceError::TagLimitExceeded(err.msg))
                }
                "ValidationException" => return RusotoError::Validation(err.msg),
                _ => {}
            }
        }
        return RusotoError::Unknown(res);
    }
}
impl fmt::Display for AddTagsToResourceError {
    fn fmt(&self, f: &mut fmt::Formatter) -> fmt::Result {
        match *self {
            AddTagsToResourceError::Client(ref cause) => write!(f, "{}", cause),
            AddTagsToResourceError::EntityDoesNotExist(ref cause) => write!(f, "{}", cause),
            AddTagsToResourceError::InvalidParameter(ref cause) => write!(f, "{}", cause),
            AddTagsToResourceError::Service(ref cause) => write!(f, "{}", cause),
            AddTagsToResourceError::TagLimitExceeded(ref cause) => write!(f, "{}", cause),
        }
    }
}
impl Error for AddTagsToResourceError {}
/// Errors returned by CancelSchemaExtension
#[derive(Debug, PartialEq)]
pub enum CancelSchemaExtensionError {
    /// <p>A client exception has occurred.</p>
    Client(String),
    /// <p>The specified entity could not be found.</p>
    EntityDoesNotExist(String),
    /// <p>An exception has occurred in AWS Directory Service.</p>
    Service(String),
}

impl CancelSchemaExtensionError {
    pub fn from_response(res: BufferedHttpResponse) -> RusotoError<CancelSchemaExtensionError> {
        if let Some(err) = proto::json::Error::parse(&res) {
            match err.typ.as_str() {
                "ClientException" => {
                    return RusotoError::Service(CancelSchemaExtensionError::Client(err.msg))
                }
                "EntityDoesNotExistException" => {
                    return RusotoError::Service(CancelSchemaExtensionError::EntityDoesNotExist(
                        err.msg,
                    ))
                }
                "ServiceException" => {
                    return RusotoError::Service(CancelSchemaExtensionError::Service(err.msg))
                }
                "ValidationException" => return RusotoError::Validation(err.msg),
                _ => {}
            }
        }
        return RusotoError::Unknown(res);
    }
}
impl fmt::Display for CancelSchemaExtensionError {
    fn fmt(&self, f: &mut fmt::Formatter) -> fmt::Result {
        match *self {
            CancelSchemaExtensionError::Client(ref cause) => write!(f, "{}", cause),
            CancelSchemaExtensionError::EntityDoesNotExist(ref cause) => write!(f, "{}", cause),
            CancelSchemaExtensionError::Service(ref cause) => write!(f, "{}", cause),
        }
    }
}
impl Error for CancelSchemaExtensionError {}
/// Errors returned by ConnectDirectory
#[derive(Debug, PartialEq)]
pub enum ConnectDirectoryError {
    /// <p>A client exception has occurred.</p>
    Client(String),
    /// <p>The maximum number of directories in the region has been reached. You can use the <a>GetDirectoryLimits</a> operation to determine your directory limits in the region.</p>
    DirectoryLimitExceeded(String),
    /// <p>One or more parameters are not valid.</p>
    InvalidParameter(String),
    /// <p>An exception has occurred in AWS Directory Service.</p>
    Service(String),
}

impl ConnectDirectoryError {
    pub fn from_response(res: BufferedHttpResponse) -> RusotoError<ConnectDirectoryError> {
        if let Some(err) = proto::json::Error::parse(&res) {
            match err.typ.as_str() {
                "ClientException" => {
                    return RusotoError::Service(ConnectDirectoryError::Client(err.msg))
                }
                "DirectoryLimitExceededException" => {
                    return RusotoError::Service(ConnectDirectoryError::DirectoryLimitExceeded(
                        err.msg,
                    ))
                }
                "InvalidParameterException" => {
                    return RusotoError::Service(ConnectDirectoryError::InvalidParameter(err.msg))
                }
                "ServiceException" => {
                    return RusotoError::Service(ConnectDirectoryError::Service(err.msg))
                }
                "ValidationException" => return RusotoError::Validation(err.msg),
                _ => {}
            }
        }
        return RusotoError::Unknown(res);
    }
}
impl fmt::Display for ConnectDirectoryError {
    fn fmt(&self, f: &mut fmt::Formatter) -> fmt::Result {
        match *self {
            ConnectDirectoryError::Client(ref cause) => write!(f, "{}", cause),
            ConnectDirectoryError::DirectoryLimitExceeded(ref cause) => write!(f, "{}", cause),
            ConnectDirectoryError::InvalidParameter(ref cause) => write!(f, "{}", cause),
            ConnectDirectoryError::Service(ref cause) => write!(f, "{}", cause),
        }
    }
}
impl Error for ConnectDirectoryError {}
/// Errors returned by CreateAlias
#[derive(Debug, PartialEq)]
pub enum CreateAliasError {
    /// <p>A client exception has occurred.</p>
    Client(String),
    /// <p>The specified entity already exists.</p>
    EntityAlreadyExists(String),
    /// <p>The specified entity could not be found.</p>
    EntityDoesNotExist(String),
    /// <p>One or more parameters are not valid.</p>
    InvalidParameter(String),
    /// <p>An exception has occurred in AWS Directory Service.</p>
    Service(String),
}

impl CreateAliasError {
    pub fn from_response(res: BufferedHttpResponse) -> RusotoError<CreateAliasError> {
        if let Some(err) = proto::json::Error::parse(&res) {
            match err.typ.as_str() {
                "ClientException" => {
                    return RusotoError::Service(CreateAliasError::Client(err.msg))
                }
                "EntityAlreadyExistsException" => {
                    return RusotoError::Service(CreateAliasError::EntityAlreadyExists(err.msg))
                }
                "EntityDoesNotExistException" => {
                    return RusotoError::Service(CreateAliasError::EntityDoesNotExist(err.msg))
                }
                "InvalidParameterException" => {
                    return RusotoError::Service(CreateAliasError::InvalidParameter(err.msg))
                }
                "ServiceException" => {
                    return RusotoError::Service(CreateAliasError::Service(err.msg))
                }
                "ValidationException" => return RusotoError::Validation(err.msg),
                _ => {}
            }
        }
        return RusotoError::Unknown(res);
    }
}
impl fmt::Display for CreateAliasError {
    fn fmt(&self, f: &mut fmt::Formatter) -> fmt::Result {
        match *self {
            CreateAliasError::Client(ref cause) => write!(f, "{}", cause),
            CreateAliasError::EntityAlreadyExists(ref cause) => write!(f, "{}", cause),
            CreateAliasError::EntityDoesNotExist(ref cause) => write!(f, "{}", cause),
            CreateAliasError::InvalidParameter(ref cause) => write!(f, "{}", cause),
            CreateAliasError::Service(ref cause) => write!(f, "{}", cause),
        }
    }
}
impl Error for CreateAliasError {}
/// Errors returned by CreateComputer
#[derive(Debug, PartialEq)]
pub enum CreateComputerError {
    /// <p>An authentication error occurred.</p>
    AuthenticationFailed(String),
    /// <p>A client exception has occurred.</p>
    Client(String),
    /// <p>The specified directory is unavailable or could not be found.</p>
    DirectoryUnavailable(String),
    /// <p>The specified entity already exists.</p>
    EntityAlreadyExists(String),
    /// <p>The specified entity could not be found.</p>
    EntityDoesNotExist(String),
    /// <p>One or more parameters are not valid.</p>
    InvalidParameter(String),
    /// <p>An exception has occurred in AWS Directory Service.</p>
    Service(String),
    /// <p>The operation is not supported.</p>
    UnsupportedOperation(String),
}

impl CreateComputerError {
    pub fn from_response(res: BufferedHttpResponse) -> RusotoError<CreateComputerError> {
        if let Some(err) = proto::json::Error::parse(&res) {
            match err.typ.as_str() {
                "AuthenticationFailedException" => {
                    return RusotoError::Service(CreateComputerError::AuthenticationFailed(err.msg))
                }
                "ClientException" => {
                    return RusotoError::Service(CreateComputerError::Client(err.msg))
                }
                "DirectoryUnavailableException" => {
                    return RusotoError::Service(CreateComputerError::DirectoryUnavailable(err.msg))
                }
                "EntityAlreadyExistsException" => {
                    return RusotoError::Service(CreateComputerError::EntityAlreadyExists(err.msg))
                }
                "EntityDoesNotExistException" => {
                    return RusotoError::Service(CreateComputerError::EntityDoesNotExist(err.msg))
                }
                "InvalidParameterException" => {
                    return RusotoError::Service(CreateComputerError::InvalidParameter(err.msg))
                }
                "ServiceException" => {
                    return RusotoError::Service(CreateComputerError::Service(err.msg))
                }
                "UnsupportedOperationException" => {
                    return RusotoError::Service(CreateComputerError::UnsupportedOperation(err.msg))
                }
                "ValidationException" => return RusotoError::Validation(err.msg),
                _ => {}
            }
        }
        return RusotoError::Unknown(res);
    }
}
impl fmt::Display for CreateComputerError {
    fn fmt(&self, f: &mut fmt::Formatter) -> fmt::Result {
        match *self {
            CreateComputerError::AuthenticationFailed(ref cause) => write!(f, "{}", cause),
            CreateComputerError::Client(ref cause) => write!(f, "{}", cause),
            CreateComputerError::DirectoryUnavailable(ref cause) => write!(f, "{}", cause),
            CreateComputerError::EntityAlreadyExists(ref cause) => write!(f, "{}", cause),
            CreateComputerError::EntityDoesNotExist(ref cause) => write!(f, "{}", cause),
            CreateComputerError::InvalidParameter(ref cause) => write!(f, "{}", cause),
            CreateComputerError::Service(ref cause) => write!(f, "{}", cause),
            CreateComputerError::UnsupportedOperation(ref cause) => write!(f, "{}", cause),
        }
    }
}
impl Error for CreateComputerError {}
/// Errors returned by CreateConditionalForwarder
#[derive(Debug, PartialEq)]
pub enum CreateConditionalForwarderError {
    /// <p>A client exception has occurred.</p>
    Client(String),
    /// <p>The specified directory is unavailable or could not be found.</p>
    DirectoryUnavailable(String),
    /// <p>The specified entity already exists.</p>
    EntityAlreadyExists(String),
    /// <p>The specified entity could not be found.</p>
    EntityDoesNotExist(String),
    /// <p>One or more parameters are not valid.</p>
    InvalidParameter(String),
    /// <p>An exception has occurred in AWS Directory Service.</p>
    Service(String),
    /// <p>The operation is not supported.</p>
    UnsupportedOperation(String),
}

impl CreateConditionalForwarderError {
    pub fn from_response(
        res: BufferedHttpResponse,
    ) -> RusotoError<CreateConditionalForwarderError> {
        if let Some(err) = proto::json::Error::parse(&res) {
            match err.typ.as_str() {
                "ClientException" => {
                    return RusotoError::Service(CreateConditionalForwarderError::Client(err.msg))
                }
                "DirectoryUnavailableException" => {
                    return RusotoError::Service(
                        CreateConditionalForwarderError::DirectoryUnavailable(err.msg),
                    )
                }
                "EntityAlreadyExistsException" => {
                    return RusotoError::Service(
                        CreateConditionalForwarderError::EntityAlreadyExists(err.msg),
                    )
                }
                "EntityDoesNotExistException" => {
                    return RusotoError::Service(
                        CreateConditionalForwarderError::EntityDoesNotExist(err.msg),
                    )
                }
                "InvalidParameterException" => {
                    return RusotoError::Service(CreateConditionalForwarderError::InvalidParameter(
                        err.msg,
                    ))
                }
                "ServiceException" => {
                    return RusotoError::Service(CreateConditionalForwarderError::Service(err.msg))
                }
                "UnsupportedOperationException" => {
                    return RusotoError::Service(
                        CreateConditionalForwarderError::UnsupportedOperation(err.msg),
                    )
                }
                "ValidationException" => return RusotoError::Validation(err.msg),
                _ => {}
            }
        }
        return RusotoError::Unknown(res);
    }
}
impl fmt::Display for CreateConditionalForwarderError {
    fn fmt(&self, f: &mut fmt::Formatter) -> fmt::Result {
        match *self {
            CreateConditionalForwarderError::Client(ref cause) => write!(f, "{}", cause),
            CreateConditionalForwarderError::DirectoryUnavailable(ref cause) => {
                write!(f, "{}", cause)
            }
            CreateConditionalForwarderError::EntityAlreadyExists(ref cause) => {
                write!(f, "{}", cause)
            }
            CreateConditionalForwarderError::EntityDoesNotExist(ref cause) => {
                write!(f, "{}", cause)
            }
            CreateConditionalForwarderError::InvalidParameter(ref cause) => write!(f, "{}", cause),
            CreateConditionalForwarderError::Service(ref cause) => write!(f, "{}", cause),
            CreateConditionalForwarderError::UnsupportedOperation(ref cause) => {
                write!(f, "{}", cause)
            }
        }
    }
}
impl Error for CreateConditionalForwarderError {}
/// Errors returned by CreateDirectory
#[derive(Debug, PartialEq)]
pub enum CreateDirectoryError {
    /// <p>A client exception has occurred.</p>
    Client(String),
    /// <p>The maximum number of directories in the region has been reached. You can use the <a>GetDirectoryLimits</a> operation to determine your directory limits in the region.</p>
    DirectoryLimitExceeded(String),
    /// <p>One or more parameters are not valid.</p>
    InvalidParameter(String),
    /// <p>An exception has occurred in AWS Directory Service.</p>
    Service(String),
}

impl CreateDirectoryError {
    pub fn from_response(res: BufferedHttpResponse) -> RusotoError<CreateDirectoryError> {
        if let Some(err) = proto::json::Error::parse(&res) {
            match err.typ.as_str() {
                "ClientException" => {
                    return RusotoError::Service(CreateDirectoryError::Client(err.msg))
                }
                "DirectoryLimitExceededException" => {
                    return RusotoError::Service(CreateDirectoryError::DirectoryLimitExceeded(
                        err.msg,
                    ))
                }
                "InvalidParameterException" => {
                    return RusotoError::Service(CreateDirectoryError::InvalidParameter(err.msg))
                }
                "ServiceException" => {
                    return RusotoError::Service(CreateDirectoryError::Service(err.msg))
                }
                "ValidationException" => return RusotoError::Validation(err.msg),
                _ => {}
            }
        }
        return RusotoError::Unknown(res);
    }
}
impl fmt::Display for CreateDirectoryError {
    fn fmt(&self, f: &mut fmt::Formatter) -> fmt::Result {
        match *self {
            CreateDirectoryError::Client(ref cause) => write!(f, "{}", cause),
            CreateDirectoryError::DirectoryLimitExceeded(ref cause) => write!(f, "{}", cause),
            CreateDirectoryError::InvalidParameter(ref cause) => write!(f, "{}", cause),
            CreateDirectoryError::Service(ref cause) => write!(f, "{}", cause),
        }
    }
}
impl Error for CreateDirectoryError {}
/// Errors returned by CreateLogSubscription
#[derive(Debug, PartialEq)]
pub enum CreateLogSubscriptionError {
    /// <p>A client exception has occurred.</p>
    Client(String),
    /// <p>The specified entity already exists.</p>
    EntityAlreadyExists(String),
    /// <p>The specified entity could not be found.</p>
    EntityDoesNotExist(String),
    /// <p>The account does not have sufficient permission to perform the operation.</p>
    InsufficientPermissions(String),
    /// <p>An exception has occurred in AWS Directory Service.</p>
    Service(String),
    /// <p>The operation is not supported.</p>
    UnsupportedOperation(String),
}

impl CreateLogSubscriptionError {
    pub fn from_response(res: BufferedHttpResponse) -> RusotoError<CreateLogSubscriptionError> {
        if let Some(err) = proto::json::Error::parse(&res) {
            match err.typ.as_str() {
                "ClientException" => {
                    return RusotoError::Service(CreateLogSubscriptionError::Client(err.msg))
                }
                "EntityAlreadyExistsException" => {
                    return RusotoError::Service(CreateLogSubscriptionError::EntityAlreadyExists(
                        err.msg,
                    ))
                }
                "EntityDoesNotExistException" => {
                    return RusotoError::Service(CreateLogSubscriptionError::EntityDoesNotExist(
                        err.msg,
                    ))
                }
                "InsufficientPermissionsException" => {
                    return RusotoError::Service(
                        CreateLogSubscriptionError::InsufficientPermissions(err.msg),
                    )
                }
                "ServiceException" => {
                    return RusotoError::Service(CreateLogSubscriptionError::Service(err.msg))
                }
                "UnsupportedOperationException" => {
                    return RusotoError::Service(CreateLogSubscriptionError::UnsupportedOperation(
                        err.msg,
                    ))
                }
                "ValidationException" => return RusotoError::Validation(err.msg),
                _ => {}
            }
        }
        return RusotoError::Unknown(res);
    }
}
impl fmt::Display for CreateLogSubscriptionError {
    fn fmt(&self, f: &mut fmt::Formatter) -> fmt::Result {
        match *self {
            CreateLogSubscriptionError::Client(ref cause) => write!(f, "{}", cause),
            CreateLogSubscriptionError::EntityAlreadyExists(ref cause) => write!(f, "{}", cause),
            CreateLogSubscriptionError::EntityDoesNotExist(ref cause) => write!(f, "{}", cause),
            CreateLogSubscriptionError::InsufficientPermissions(ref cause) => {
                write!(f, "{}", cause)
            }
            CreateLogSubscriptionError::Service(ref cause) => write!(f, "{}", cause),
            CreateLogSubscriptionError::UnsupportedOperation(ref cause) => write!(f, "{}", cause),
        }
    }
}
impl Error for CreateLogSubscriptionError {}
/// Errors returned by CreateMicrosoftAD
#[derive(Debug, PartialEq)]
pub enum CreateMicrosoftADError {
    /// <p>A client exception has occurred.</p>
    Client(String),
    /// <p>The maximum number of directories in the region has been reached. You can use the <a>GetDirectoryLimits</a> operation to determine your directory limits in the region.</p>
    DirectoryLimitExceeded(String),
    /// <p>One or more parameters are not valid.</p>
    InvalidParameter(String),
    /// <p>An exception has occurred in AWS Directory Service.</p>
    Service(String),
    /// <p>The operation is not supported.</p>
    UnsupportedOperation(String),
}

impl CreateMicrosoftADError {
    pub fn from_response(res: BufferedHttpResponse) -> RusotoError<CreateMicrosoftADError> {
        if let Some(err) = proto::json::Error::parse(&res) {
            match err.typ.as_str() {
                "ClientException" => {
                    return RusotoError::Service(CreateMicrosoftADError::Client(err.msg))
                }
                "DirectoryLimitExceededException" => {
                    return RusotoError::Service(CreateMicrosoftADError::DirectoryLimitExceeded(
                        err.msg,
                    ))
                }
                "InvalidParameterException" => {
                    return RusotoError::Service(CreateMicrosoftADError::InvalidParameter(err.msg))
                }
                "ServiceException" => {
                    return RusotoError::Service(CreateMicrosoftADError::Service(err.msg))
                }
                "UnsupportedOperationException" => {
                    return RusotoError::Service(CreateMicrosoftADError::UnsupportedOperation(
                        err.msg,
                    ))
                }
                "ValidationException" => return RusotoError::Validation(err.msg),
                _ => {}
            }
        }
        return RusotoError::Unknown(res);
    }
}
impl fmt::Display for CreateMicrosoftADError {
    fn fmt(&self, f: &mut fmt::Formatter) -> fmt::Result {
        match *self {
            CreateMicrosoftADError::Client(ref cause) => write!(f, "{}", cause),
            CreateMicrosoftADError::DirectoryLimitExceeded(ref cause) => write!(f, "{}", cause),
            CreateMicrosoftADError::InvalidParameter(ref cause) => write!(f, "{}", cause),
            CreateMicrosoftADError::Service(ref cause) => write!(f, "{}", cause),
            CreateMicrosoftADError::UnsupportedOperation(ref cause) => write!(f, "{}", cause),
        }
    }
}
impl Error for CreateMicrosoftADError {}
/// Errors returned by CreateSnapshot
#[derive(Debug, PartialEq)]
pub enum CreateSnapshotError {
    /// <p>A client exception has occurred.</p>
    Client(String),
    /// <p>The specified entity could not be found.</p>
    EntityDoesNotExist(String),
    /// <p>One or more parameters are not valid.</p>
    InvalidParameter(String),
    /// <p>An exception has occurred in AWS Directory Service.</p>
    Service(String),
    /// <p>The maximum number of manual snapshots for the directory has been reached. You can use the <a>GetSnapshotLimits</a> operation to determine the snapshot limits for a directory.</p>
    SnapshotLimitExceeded(String),
}

impl CreateSnapshotError {
    pub fn from_response(res: BufferedHttpResponse) -> RusotoError<CreateSnapshotError> {
        if let Some(err) = proto::json::Error::parse(&res) {
            match err.typ.as_str() {
                "ClientException" => {
                    return RusotoError::Service(CreateSnapshotError::Client(err.msg))
                }
                "EntityDoesNotExistException" => {
                    return RusotoError::Service(CreateSnapshotError::EntityDoesNotExist(err.msg))
                }
                "InvalidParameterException" => {
                    return RusotoError::Service(CreateSnapshotError::InvalidParameter(err.msg))
                }
                "ServiceException" => {
                    return RusotoError::Service(CreateSnapshotError::Service(err.msg))
                }
                "SnapshotLimitExceededException" => {
                    return RusotoError::Service(CreateSnapshotError::SnapshotLimitExceeded(
                        err.msg,
                    ))
                }
                "ValidationException" => return RusotoError::Validation(err.msg),
                _ => {}
            }
        }
        return RusotoError::Unknown(res);
    }
}
impl fmt::Display for CreateSnapshotError {
    fn fmt(&self, f: &mut fmt::Formatter) -> fmt::Result {
        match *self {
            CreateSnapshotError::Client(ref cause) => write!(f, "{}", cause),
            CreateSnapshotError::EntityDoesNotExist(ref cause) => write!(f, "{}", cause),
            CreateSnapshotError::InvalidParameter(ref cause) => write!(f, "{}", cause),
            CreateSnapshotError::Service(ref cause) => write!(f, "{}", cause),
            CreateSnapshotError::SnapshotLimitExceeded(ref cause) => write!(f, "{}", cause),
        }
    }
}
impl Error for CreateSnapshotError {}
/// Errors returned by CreateTrust
#[derive(Debug, PartialEq)]
pub enum CreateTrustError {
    /// <p>A client exception has occurred.</p>
    Client(String),
    /// <p>The specified entity already exists.</p>
    EntityAlreadyExists(String),
    /// <p>The specified entity could not be found.</p>
    EntityDoesNotExist(String),
    /// <p>One or more parameters are not valid.</p>
    InvalidParameter(String),
    /// <p>An exception has occurred in AWS Directory Service.</p>
    Service(String),
    /// <p>The operation is not supported.</p>
    UnsupportedOperation(String),
}

impl CreateTrustError {
    pub fn from_response(res: BufferedHttpResponse) -> RusotoError<CreateTrustError> {
        if let Some(err) = proto::json::Error::parse(&res) {
            match err.typ.as_str() {
                "ClientException" => {
                    return RusotoError::Service(CreateTrustError::Client(err.msg))
                }
                "EntityAlreadyExistsException" => {
                    return RusotoError::Service(CreateTrustError::EntityAlreadyExists(err.msg))
                }
                "EntityDoesNotExistException" => {
                    return RusotoError::Service(CreateTrustError::EntityDoesNotExist(err.msg))
                }
                "InvalidParameterException" => {
                    return RusotoError::Service(CreateTrustError::InvalidParameter(err.msg))
                }
                "ServiceException" => {
                    return RusotoError::Service(CreateTrustError::Service(err.msg))
                }
                "UnsupportedOperationException" => {
                    return RusotoError::Service(CreateTrustError::UnsupportedOperation(err.msg))
                }
                "ValidationException" => return RusotoError::Validation(err.msg),
                _ => {}
            }
        }
        return RusotoError::Unknown(res);
    }
}
impl fmt::Display for CreateTrustError {
    fn fmt(&self, f: &mut fmt::Formatter) -> fmt::Result {
        match *self {
            CreateTrustError::Client(ref cause) => write!(f, "{}", cause),
            CreateTrustError::EntityAlreadyExists(ref cause) => write!(f, "{}", cause),
            CreateTrustError::EntityDoesNotExist(ref cause) => write!(f, "{}", cause),
            CreateTrustError::InvalidParameter(ref cause) => write!(f, "{}", cause),
            CreateTrustError::Service(ref cause) => write!(f, "{}", cause),
            CreateTrustError::UnsupportedOperation(ref cause) => write!(f, "{}", cause),
        }
    }
}
impl Error for CreateTrustError {}
/// Errors returned by DeleteConditionalForwarder
#[derive(Debug, PartialEq)]
pub enum DeleteConditionalForwarderError {
    /// <p>A client exception has occurred.</p>
    Client(String),
    /// <p>The specified directory is unavailable or could not be found.</p>
    DirectoryUnavailable(String),
    /// <p>The specified entity could not be found.</p>
    EntityDoesNotExist(String),
    /// <p>One or more parameters are not valid.</p>
    InvalidParameter(String),
    /// <p>An exception has occurred in AWS Directory Service.</p>
    Service(String),
    /// <p>The operation is not supported.</p>
    UnsupportedOperation(String),
}

impl DeleteConditionalForwarderError {
    pub fn from_response(
        res: BufferedHttpResponse,
    ) -> RusotoError<DeleteConditionalForwarderError> {
        if let Some(err) = proto::json::Error::parse(&res) {
            match err.typ.as_str() {
                "ClientException" => {
                    return RusotoError::Service(DeleteConditionalForwarderError::Client(err.msg))
                }
                "DirectoryUnavailableException" => {
                    return RusotoError::Service(
                        DeleteConditionalForwarderError::DirectoryUnavailable(err.msg),
                    )
                }
                "EntityDoesNotExistException" => {
                    return RusotoError::Service(
                        DeleteConditionalForwarderError::EntityDoesNotExist(err.msg),
                    )
                }
                "InvalidParameterException" => {
                    return RusotoError::Service(DeleteConditionalForwarderError::InvalidParameter(
                        err.msg,
                    ))
                }
                "ServiceException" => {
                    return RusotoError::Service(DeleteConditionalForwarderError::Service(err.msg))
                }
                "UnsupportedOperationException" => {
                    return RusotoError::Service(
                        DeleteConditionalForwarderError::UnsupportedOperation(err.msg),
                    )
                }
                "ValidationException" => return RusotoError::Validation(err.msg),
                _ => {}
            }
        }
        return RusotoError::Unknown(res);
    }
}
impl fmt::Display for DeleteConditionalForwarderError {
    fn fmt(&self, f: &mut fmt::Formatter) -> fmt::Result {
        match *self {
            DeleteConditionalForwarderError::Client(ref cause) => write!(f, "{}", cause),
            DeleteConditionalForwarderError::DirectoryUnavailable(ref cause) => {
                write!(f, "{}", cause)
            }
            DeleteConditionalForwarderError::EntityDoesNotExist(ref cause) => {
                write!(f, "{}", cause)
            }
            DeleteConditionalForwarderError::InvalidParameter(ref cause) => write!(f, "{}", cause),
            DeleteConditionalForwarderError::Service(ref cause) => write!(f, "{}", cause),
            DeleteConditionalForwarderError::UnsupportedOperation(ref cause) => {
                write!(f, "{}", cause)
            }
        }
    }
}
impl Error for DeleteConditionalForwarderError {}
/// Errors returned by DeleteDirectory
#[derive(Debug, PartialEq)]
pub enum DeleteDirectoryError {
    /// <p>A client exception has occurred.</p>
    Client(String),
    /// <p>The specified entity could not be found.</p>
    EntityDoesNotExist(String),
    /// <p>An exception has occurred in AWS Directory Service.</p>
    Service(String),
}

impl DeleteDirectoryError {
    pub fn from_response(res: BufferedHttpResponse) -> RusotoError<DeleteDirectoryError> {
        if let Some(err) = proto::json::Error::parse(&res) {
            match err.typ.as_str() {
                "ClientException" => {
                    return RusotoError::Service(DeleteDirectoryError::Client(err.msg))
                }
                "EntityDoesNotExistException" => {
                    return RusotoError::Service(DeleteDirectoryError::EntityDoesNotExist(err.msg))
                }
                "ServiceException" => {
                    return RusotoError::Service(DeleteDirectoryError::Service(err.msg))
                }
                "ValidationException" => return RusotoError::Validation(err.msg),
                _ => {}
            }
        }
        return RusotoError::Unknown(res);
    }
}
impl fmt::Display for DeleteDirectoryError {
    fn fmt(&self, f: &mut fmt::Formatter) -> fmt::Result {
        match *self {
            DeleteDirectoryError::Client(ref cause) => write!(f, "{}", cause),
            DeleteDirectoryError::EntityDoesNotExist(ref cause) => write!(f, "{}", cause),
            DeleteDirectoryError::Service(ref cause) => write!(f, "{}", cause),
        }
    }
}
impl Error for DeleteDirectoryError {}
/// Errors returned by DeleteLogSubscription
#[derive(Debug, PartialEq)]
pub enum DeleteLogSubscriptionError {
    /// <p>A client exception has occurred.</p>
    Client(String),
    /// <p>The specified entity could not be found.</p>
    EntityDoesNotExist(String),
    /// <p>An exception has occurred in AWS Directory Service.</p>
    Service(String),
    /// <p>The operation is not supported.</p>
    UnsupportedOperation(String),
}

impl DeleteLogSubscriptionError {
    pub fn from_response(res: BufferedHttpResponse) -> RusotoError<DeleteLogSubscriptionError> {
        if let Some(err) = proto::json::Error::parse(&res) {
            match err.typ.as_str() {
                "ClientException" => {
                    return RusotoError::Service(DeleteLogSubscriptionError::Client(err.msg))
                }
                "EntityDoesNotExistException" => {
                    return RusotoError::Service(DeleteLogSubscriptionError::EntityDoesNotExist(
                        err.msg,
                    ))
                }
                "ServiceException" => {
                    return RusotoError::Service(DeleteLogSubscriptionError::Service(err.msg))
                }
                "UnsupportedOperationException" => {
                    return RusotoError::Service(DeleteLogSubscriptionError::UnsupportedOperation(
                        err.msg,
                    ))
                }
                "ValidationException" => return RusotoError::Validation(err.msg),
                _ => {}
            }
        }
        return RusotoError::Unknown(res);
    }
}
impl fmt::Display for DeleteLogSubscriptionError {
    fn fmt(&self, f: &mut fmt::Formatter) -> fmt::Result {
        match *self {
            DeleteLogSubscriptionError::Client(ref cause) => write!(f, "{}", cause),
            DeleteLogSubscriptionError::EntityDoesNotExist(ref cause) => write!(f, "{}", cause),
            DeleteLogSubscriptionError::Service(ref cause) => write!(f, "{}", cause),
            DeleteLogSubscriptionError::UnsupportedOperation(ref cause) => write!(f, "{}", cause),
        }
    }
}
impl Error for DeleteLogSubscriptionError {}
/// Errors returned by DeleteSnapshot
#[derive(Debug, PartialEq)]
pub enum DeleteSnapshotError {
    /// <p>A client exception has occurred.</p>
    Client(String),
    /// <p>The specified entity could not be found.</p>
    EntityDoesNotExist(String),
    /// <p>One or more parameters are not valid.</p>
    InvalidParameter(String),
    /// <p>An exception has occurred in AWS Directory Service.</p>
    Service(String),
}

impl DeleteSnapshotError {
    pub fn from_response(res: BufferedHttpResponse) -> RusotoError<DeleteSnapshotError> {
        if let Some(err) = proto::json::Error::parse(&res) {
            match err.typ.as_str() {
                "ClientException" => {
                    return RusotoError::Service(DeleteSnapshotError::Client(err.msg))
                }
                "EntityDoesNotExistException" => {
                    return RusotoError::Service(DeleteSnapshotError::EntityDoesNotExist(err.msg))
                }
                "InvalidParameterException" => {
                    return RusotoError::Service(DeleteSnapshotError::InvalidParameter(err.msg))
                }
                "ServiceException" => {
                    return RusotoError::Service(DeleteSnapshotError::Service(err.msg))
                }
                "ValidationException" => return RusotoError::Validation(err.msg),
                _ => {}
            }
        }
        return RusotoError::Unknown(res);
    }
}
impl fmt::Display for DeleteSnapshotError {
    fn fmt(&self, f: &mut fmt::Formatter) -> fmt::Result {
        match *self {
            DeleteSnapshotError::Client(ref cause) => write!(f, "{}", cause),
            DeleteSnapshotError::EntityDoesNotExist(ref cause) => write!(f, "{}", cause),
            DeleteSnapshotError::InvalidParameter(ref cause) => write!(f, "{}", cause),
            DeleteSnapshotError::Service(ref cause) => write!(f, "{}", cause),
        }
    }
}
impl Error for DeleteSnapshotError {}
/// Errors returned by DeleteTrust
#[derive(Debug, PartialEq)]
pub enum DeleteTrustError {
    /// <p>A client exception has occurred.</p>
    Client(String),
    /// <p>The specified entity could not be found.</p>
    EntityDoesNotExist(String),
    /// <p>One or more parameters are not valid.</p>
    InvalidParameter(String),
    /// <p>An exception has occurred in AWS Directory Service.</p>
    Service(String),
    /// <p>The operation is not supported.</p>
    UnsupportedOperation(String),
}

impl DeleteTrustError {
    pub fn from_response(res: BufferedHttpResponse) -> RusotoError<DeleteTrustError> {
        if let Some(err) = proto::json::Error::parse(&res) {
            match err.typ.as_str() {
                "ClientException" => {
                    return RusotoError::Service(DeleteTrustError::Client(err.msg))
                }
                "EntityDoesNotExistException" => {
                    return RusotoError::Service(DeleteTrustError::EntityDoesNotExist(err.msg))
                }
                "InvalidParameterException" => {
                    return RusotoError::Service(DeleteTrustError::InvalidParameter(err.msg))
                }
                "ServiceException" => {
                    return RusotoError::Service(DeleteTrustError::Service(err.msg))
                }
                "UnsupportedOperationException" => {
                    return RusotoError::Service(DeleteTrustError::UnsupportedOperation(err.msg))
                }
                "ValidationException" => return RusotoError::Validation(err.msg),
                _ => {}
            }
        }
        return RusotoError::Unknown(res);
    }
}
impl fmt::Display for DeleteTrustError {
    fn fmt(&self, f: &mut fmt::Formatter) -> fmt::Result {
        match *self {
            DeleteTrustError::Client(ref cause) => write!(f, "{}", cause),
            DeleteTrustError::EntityDoesNotExist(ref cause) => write!(f, "{}", cause),
            DeleteTrustError::InvalidParameter(ref cause) => write!(f, "{}", cause),
            DeleteTrustError::Service(ref cause) => write!(f, "{}", cause),
            DeleteTrustError::UnsupportedOperation(ref cause) => write!(f, "{}", cause),
        }
    }
}
impl Error for DeleteTrustError {}
/// Errors returned by DeregisterCertificate
#[derive(Debug, PartialEq)]
pub enum DeregisterCertificateError {
    /// <p>The certificate is not present in the system for describe or deregister activities.</p>
    CertificateDoesNotExist(String),
    /// <p>The certificate is being used for the LDAP security connection and cannot be removed without disabling LDAP security.</p>
    CertificateInUse(String),
    /// <p>A client exception has occurred.</p>
    Client(String),
    /// <p>The specified directory does not exist in the system.</p>
    DirectoryDoesNotExist(String),
    /// <p>The specified directory is unavailable or could not be found.</p>
    DirectoryUnavailable(String),
    /// <p>One or more parameters are not valid.</p>
    InvalidParameter(String),
    /// <p>An exception has occurred in AWS Directory Service.</p>
    Service(String),
    /// <p>The operation is not supported.</p>
    UnsupportedOperation(String),
}

impl DeregisterCertificateError {
    pub fn from_response(res: BufferedHttpResponse) -> RusotoError<DeregisterCertificateError> {
        if let Some(err) = proto::json::Error::parse(&res) {
            match err.typ.as_str() {
                "CertificateDoesNotExistException" => {
                    return RusotoError::Service(
                        DeregisterCertificateError::CertificateDoesNotExist(err.msg),
                    )
                }
                "CertificateInUseException" => {
                    return RusotoError::Service(DeregisterCertificateError::CertificateInUse(
                        err.msg,
                    ))
                }
                "ClientException" => {
                    return RusotoError::Service(DeregisterCertificateError::Client(err.msg))
                }
                "DirectoryDoesNotExistException" => {
                    return RusotoError::Service(DeregisterCertificateError::DirectoryDoesNotExist(
                        err.msg,
                    ))
                }
                "DirectoryUnavailableException" => {
                    return RusotoError::Service(DeregisterCertificateError::DirectoryUnavailable(
                        err.msg,
                    ))
                }
                "InvalidParameterException" => {
                    return RusotoError::Service(DeregisterCertificateError::InvalidParameter(
                        err.msg,
                    ))
                }
                "ServiceException" => {
                    return RusotoError::Service(DeregisterCertificateError::Service(err.msg))
                }
                "UnsupportedOperationException" => {
                    return RusotoError::Service(DeregisterCertificateError::UnsupportedOperation(
                        err.msg,
                    ))
                }
                "ValidationException" => return RusotoError::Validation(err.msg),
                _ => {}
            }
        }
        return RusotoError::Unknown(res);
    }
}
impl fmt::Display for DeregisterCertificateError {
    fn fmt(&self, f: &mut fmt::Formatter) -> fmt::Result {
        match *self {
            DeregisterCertificateError::CertificateDoesNotExist(ref cause) => {
                write!(f, "{}", cause)
            }
            DeregisterCertificateError::CertificateInUse(ref cause) => write!(f, "{}", cause),
            DeregisterCertificateError::Client(ref cause) => write!(f, "{}", cause),
            DeregisterCertificateError::DirectoryDoesNotExist(ref cause) => write!(f, "{}", cause),
            DeregisterCertificateError::DirectoryUnavailable(ref cause) => write!(f, "{}", cause),
            DeregisterCertificateError::InvalidParameter(ref cause) => write!(f, "{}", cause),
            DeregisterCertificateError::Service(ref cause) => write!(f, "{}", cause),
            DeregisterCertificateError::UnsupportedOperation(ref cause) => write!(f, "{}", cause),
        }
    }
}
impl Error for DeregisterCertificateError {}
/// Errors returned by DeregisterEventTopic
#[derive(Debug, PartialEq)]
pub enum DeregisterEventTopicError {
    /// <p>A client exception has occurred.</p>
    Client(String),
    /// <p>The specified entity could not be found.</p>
    EntityDoesNotExist(String),
    /// <p>One or more parameters are not valid.</p>
    InvalidParameter(String),
    /// <p>An exception has occurred in AWS Directory Service.</p>
    Service(String),
}

impl DeregisterEventTopicError {
    pub fn from_response(res: BufferedHttpResponse) -> RusotoError<DeregisterEventTopicError> {
        if let Some(err) = proto::json::Error::parse(&res) {
            match err.typ.as_str() {
                "ClientException" => {
                    return RusotoError::Service(DeregisterEventTopicError::Client(err.msg))
                }
                "EntityDoesNotExistException" => {
                    return RusotoError::Service(DeregisterEventTopicError::EntityDoesNotExist(
                        err.msg,
                    ))
                }
                "InvalidParameterException" => {
                    return RusotoError::Service(DeregisterEventTopicError::InvalidParameter(
                        err.msg,
                    ))
                }
                "ServiceException" => {
                    return RusotoError::Service(DeregisterEventTopicError::Service(err.msg))
                }
                "ValidationException" => return RusotoError::Validation(err.msg),
                _ => {}
            }
        }
        return RusotoError::Unknown(res);
    }
}
impl fmt::Display for DeregisterEventTopicError {
    fn fmt(&self, f: &mut fmt::Formatter) -> fmt::Result {
        match *self {
            DeregisterEventTopicError::Client(ref cause) => write!(f, "{}", cause),
            DeregisterEventTopicError::EntityDoesNotExist(ref cause) => write!(f, "{}", cause),
            DeregisterEventTopicError::InvalidParameter(ref cause) => write!(f, "{}", cause),
            DeregisterEventTopicError::Service(ref cause) => write!(f, "{}", cause),
        }
    }
}
impl Error for DeregisterEventTopicError {}
/// Errors returned by DescribeCertificate
#[derive(Debug, PartialEq)]
pub enum DescribeCertificateError {
    /// <p>The certificate is not present in the system for describe or deregister activities.</p>
    CertificateDoesNotExist(String),
    /// <p>A client exception has occurred.</p>
    Client(String),
    /// <p>The specified directory does not exist in the system.</p>
    DirectoryDoesNotExist(String),
    /// <p>One or more parameters are not valid.</p>
    InvalidParameter(String),
    /// <p>An exception has occurred in AWS Directory Service.</p>
    Service(String),
    /// <p>The operation is not supported.</p>
    UnsupportedOperation(String),
}

impl DescribeCertificateError {
    pub fn from_response(res: BufferedHttpResponse) -> RusotoError<DescribeCertificateError> {
        if let Some(err) = proto::json::Error::parse(&res) {
            match err.typ.as_str() {
                "CertificateDoesNotExistException" => {
                    return RusotoError::Service(DescribeCertificateError::CertificateDoesNotExist(
                        err.msg,
                    ))
                }
                "ClientException" => {
                    return RusotoError::Service(DescribeCertificateError::Client(err.msg))
                }
                "DirectoryDoesNotExistException" => {
                    return RusotoError::Service(DescribeCertificateError::DirectoryDoesNotExist(
                        err.msg,
                    ))
                }
                "InvalidParameterException" => {
                    return RusotoError::Service(DescribeCertificateError::InvalidParameter(
                        err.msg,
                    ))
                }
                "ServiceException" => {
                    return RusotoError::Service(DescribeCertificateError::Service(err.msg))
                }
                "UnsupportedOperationException" => {
                    return RusotoError::Service(DescribeCertificateError::UnsupportedOperation(
                        err.msg,
                    ))
                }
                "ValidationException" => return RusotoError::Validation(err.msg),
                _ => {}
            }
        }
        return RusotoError::Unknown(res);
    }
}
impl fmt::Display for DescribeCertificateError {
    fn fmt(&self, f: &mut fmt::Formatter) -> fmt::Result {
        match *self {
            DescribeCertificateError::CertificateDoesNotExist(ref cause) => write!(f, "{}", cause),
            DescribeCertificateError::Client(ref cause) => write!(f, "{}", cause),
            DescribeCertificateError::DirectoryDoesNotExist(ref cause) => write!(f, "{}", cause),
            DescribeCertificateError::InvalidParameter(ref cause) => write!(f, "{}", cause),
            DescribeCertificateError::Service(ref cause) => write!(f, "{}", cause),
            DescribeCertificateError::UnsupportedOperation(ref cause) => write!(f, "{}", cause),
        }
    }
}
impl Error for DescribeCertificateError {}
/// Errors returned by DescribeConditionalForwarders
#[derive(Debug, PartialEq)]
pub enum DescribeConditionalForwardersError {
    /// <p>A client exception has occurred.</p>
    Client(String),
    /// <p>The specified directory is unavailable or could not be found.</p>
    DirectoryUnavailable(String),
    /// <p>The specified entity could not be found.</p>
    EntityDoesNotExist(String),
    /// <p>One or more parameters are not valid.</p>
    InvalidParameter(String),
    /// <p>An exception has occurred in AWS Directory Service.</p>
    Service(String),
    /// <p>The operation is not supported.</p>
    UnsupportedOperation(String),
}

impl DescribeConditionalForwardersError {
    pub fn from_response(
        res: BufferedHttpResponse,
    ) -> RusotoError<DescribeConditionalForwardersError> {
        if let Some(err) = proto::json::Error::parse(&res) {
            match err.typ.as_str() {
                "ClientException" => {
                    return RusotoError::Service(DescribeConditionalForwardersError::Client(
                        err.msg,
                    ))
                }
                "DirectoryUnavailableException" => {
                    return RusotoError::Service(
                        DescribeConditionalForwardersError::DirectoryUnavailable(err.msg),
                    )
                }
                "EntityDoesNotExistException" => {
                    return RusotoError::Service(
                        DescribeConditionalForwardersError::EntityDoesNotExist(err.msg),
                    )
                }
                "InvalidParameterException" => {
                    return RusotoError::Service(
                        DescribeConditionalForwardersError::InvalidParameter(err.msg),
                    )
                }
                "ServiceException" => {
                    return RusotoError::Service(DescribeConditionalForwardersError::Service(
                        err.msg,
                    ))
                }
                "UnsupportedOperationException" => {
                    return RusotoError::Service(
                        DescribeConditionalForwardersError::UnsupportedOperation(err.msg),
                    )
                }
                "ValidationException" => return RusotoError::Validation(err.msg),
                _ => {}
            }
        }
        return RusotoError::Unknown(res);
    }
}
impl fmt::Display for DescribeConditionalForwardersError {
    fn fmt(&self, f: &mut fmt::Formatter) -> fmt::Result {
        match *self {
            DescribeConditionalForwardersError::Client(ref cause) => write!(f, "{}", cause),
            DescribeConditionalForwardersError::DirectoryUnavailable(ref cause) => {
                write!(f, "{}", cause)
            }
            DescribeConditionalForwardersError::EntityDoesNotExist(ref cause) => {
                write!(f, "{}", cause)
            }
            DescribeConditionalForwardersError::InvalidParameter(ref cause) => {
                write!(f, "{}", cause)
            }
            DescribeConditionalForwardersError::Service(ref cause) => write!(f, "{}", cause),
            DescribeConditionalForwardersError::UnsupportedOperation(ref cause) => {
                write!(f, "{}", cause)
            }
        }
    }
}
impl Error for DescribeConditionalForwardersError {}
/// Errors returned by DescribeDirectories
#[derive(Debug, PartialEq)]
pub enum DescribeDirectoriesError {
    /// <p>A client exception has occurred.</p>
    Client(String),
    /// <p>The specified entity could not be found.</p>
    EntityDoesNotExist(String),
    /// <p>The <code>NextToken</code> value is not valid.</p>
    InvalidNextToken(String),
    /// <p>One or more parameters are not valid.</p>
    InvalidParameter(String),
    /// <p>An exception has occurred in AWS Directory Service.</p>
    Service(String),
}

impl DescribeDirectoriesError {
    pub fn from_response(res: BufferedHttpResponse) -> RusotoError<DescribeDirectoriesError> {
        if let Some(err) = proto::json::Error::parse(&res) {
            match err.typ.as_str() {
                "ClientException" => {
                    return RusotoError::Service(DescribeDirectoriesError::Client(err.msg))
                }
                "EntityDoesNotExistException" => {
                    return RusotoError::Service(DescribeDirectoriesError::EntityDoesNotExist(
                        err.msg,
                    ))
                }
                "InvalidNextTokenException" => {
                    return RusotoError::Service(DescribeDirectoriesError::InvalidNextToken(
                        err.msg,
                    ))
                }
                "InvalidParameterException" => {
                    return RusotoError::Service(DescribeDirectoriesError::InvalidParameter(
                        err.msg,
                    ))
                }
                "ServiceException" => {
                    return RusotoError::Service(DescribeDirectoriesError::Service(err.msg))
                }
                "ValidationException" => return RusotoError::Validation(err.msg),
                _ => {}
            }
        }
        return RusotoError::Unknown(res);
    }
}
impl fmt::Display for DescribeDirectoriesError {
    fn fmt(&self, f: &mut fmt::Formatter) -> fmt::Result {
        match *self {
            DescribeDirectoriesError::Client(ref cause) => write!(f, "{}", cause),
            DescribeDirectoriesError::EntityDoesNotExist(ref cause) => write!(f, "{}", cause),
            DescribeDirectoriesError::InvalidNextToken(ref cause) => write!(f, "{}", cause),
            DescribeDirectoriesError::InvalidParameter(ref cause) => write!(f, "{}", cause),
            DescribeDirectoriesError::Service(ref cause) => write!(f, "{}", cause),
        }
    }
}
impl Error for DescribeDirectoriesError {}
/// Errors returned by DescribeDomainControllers
#[derive(Debug, PartialEq)]
pub enum DescribeDomainControllersError {
    /// <p>A client exception has occurred.</p>
    Client(String),
    /// <p>The specified entity could not be found.</p>
    EntityDoesNotExist(String),
    /// <p>The <code>NextToken</code> value is not valid.</p>
    InvalidNextToken(String),
    /// <p>One or more parameters are not valid.</p>
    InvalidParameter(String),
    /// <p>An exception has occurred in AWS Directory Service.</p>
    Service(String),
    /// <p>The operation is not supported.</p>
    UnsupportedOperation(String),
}

impl DescribeDomainControllersError {
    pub fn from_response(res: BufferedHttpResponse) -> RusotoError<DescribeDomainControllersError> {
        if let Some(err) = proto::json::Error::parse(&res) {
            match err.typ.as_str() {
                "ClientException" => {
                    return RusotoError::Service(DescribeDomainControllersError::Client(err.msg))
                }
                "EntityDoesNotExistException" => {
                    return RusotoError::Service(
                        DescribeDomainControllersError::EntityDoesNotExist(err.msg),
                    )
                }
                "InvalidNextTokenException" => {
                    return RusotoError::Service(DescribeDomainControllersError::InvalidNextToken(
                        err.msg,
                    ))
                }
                "InvalidParameterException" => {
                    return RusotoError::Service(DescribeDomainControllersError::InvalidParameter(
                        err.msg,
                    ))
                }
                "ServiceException" => {
                    return RusotoError::Service(DescribeDomainControllersError::Service(err.msg))
                }
                "UnsupportedOperationException" => {
                    return RusotoError::Service(
                        DescribeDomainControllersError::UnsupportedOperation(err.msg),
                    )
                }
                "ValidationException" => return RusotoError::Validation(err.msg),
                _ => {}
            }
        }
        return RusotoError::Unknown(res);
    }
}
impl fmt::Display for DescribeDomainControllersError {
    fn fmt(&self, f: &mut fmt::Formatter) -> fmt::Result {
        match *self {
            DescribeDomainControllersError::Client(ref cause) => write!(f, "{}", cause),
            DescribeDomainControllersError::EntityDoesNotExist(ref cause) => write!(f, "{}", cause),
            DescribeDomainControllersError::InvalidNextToken(ref cause) => write!(f, "{}", cause),
            DescribeDomainControllersError::InvalidParameter(ref cause) => write!(f, "{}", cause),
            DescribeDomainControllersError::Service(ref cause) => write!(f, "{}", cause),
            DescribeDomainControllersError::UnsupportedOperation(ref cause) => {
                write!(f, "{}", cause)
            }
        }
    }
}
impl Error for DescribeDomainControllersError {}
/// Errors returned by DescribeEventTopics
#[derive(Debug, PartialEq)]
pub enum DescribeEventTopicsError {
    /// <p>A client exception has occurred.</p>
    Client(String),
    /// <p>The specified entity could not be found.</p>
    EntityDoesNotExist(String),
    /// <p>One or more parameters are not valid.</p>
    InvalidParameter(String),
    /// <p>An exception has occurred in AWS Directory Service.</p>
    Service(String),
}

impl DescribeEventTopicsError {
    pub fn from_response(res: BufferedHttpResponse) -> RusotoError<DescribeEventTopicsError> {
        if let Some(err) = proto::json::Error::parse(&res) {
            match err.typ.as_str() {
                "ClientException" => {
                    return RusotoError::Service(DescribeEventTopicsError::Client(err.msg))
                }
                "EntityDoesNotExistException" => {
                    return RusotoError::Service(DescribeEventTopicsError::EntityDoesNotExist(
                        err.msg,
                    ))
                }
                "InvalidParameterException" => {
                    return RusotoError::Service(DescribeEventTopicsError::InvalidParameter(
                        err.msg,
                    ))
                }
                "ServiceException" => {
                    return RusotoError::Service(DescribeEventTopicsError::Service(err.msg))
                }
                "ValidationException" => return RusotoError::Validation(err.msg),
                _ => {}
            }
        }
        return RusotoError::Unknown(res);
    }
}
impl fmt::Display for DescribeEventTopicsError {
    fn fmt(&self, f: &mut fmt::Formatter) -> fmt::Result {
        match *self {
            DescribeEventTopicsError::Client(ref cause) => write!(f, "{}", cause),
            DescribeEventTopicsError::EntityDoesNotExist(ref cause) => write!(f, "{}", cause),
            DescribeEventTopicsError::InvalidParameter(ref cause) => write!(f, "{}", cause),
            DescribeEventTopicsError::Service(ref cause) => write!(f, "{}", cause),
        }
    }
}
impl Error for DescribeEventTopicsError {}
/// Errors returned by DescribeLDAPSSettings
#[derive(Debug, PartialEq)]
pub enum DescribeLDAPSSettingsError {
    /// <p>A client exception has occurred.</p>
    Client(String),
    /// <p>The specified directory does not exist in the system.</p>
    DirectoryDoesNotExist(String),
    /// <p>The <code>NextToken</code> value is not valid.</p>
    InvalidNextToken(String),
    /// <p>One or more parameters are not valid.</p>
    InvalidParameter(String),
    /// <p>An exception has occurred in AWS Directory Service.</p>
    Service(String),
    /// <p>The operation is not supported.</p>
    UnsupportedOperation(String),
}

impl DescribeLDAPSSettingsError {
    pub fn from_response(res: BufferedHttpResponse) -> RusotoError<DescribeLDAPSSettingsError> {
        if let Some(err) = proto::json::Error::parse(&res) {
            match err.typ.as_str() {
                "ClientException" => {
                    return RusotoError::Service(DescribeLDAPSSettingsError::Client(err.msg))
                }
                "DirectoryDoesNotExistException" => {
                    return RusotoError::Service(DescribeLDAPSSettingsError::DirectoryDoesNotExist(
                        err.msg,
                    ))
                }
                "InvalidNextTokenException" => {
                    return RusotoError::Service(DescribeLDAPSSettingsError::InvalidNextToken(
                        err.msg,
                    ))
                }
                "InvalidParameterException" => {
                    return RusotoError::Service(DescribeLDAPSSettingsError::InvalidParameter(
                        err.msg,
                    ))
                }
                "ServiceException" => {
                    return RusotoError::Service(DescribeLDAPSSettingsError::Service(err.msg))
                }
                "UnsupportedOperationException" => {
                    return RusotoError::Service(DescribeLDAPSSettingsError::UnsupportedOperation(
                        err.msg,
                    ))
                }
                "ValidationException" => return RusotoError::Validation(err.msg),
                _ => {}
            }
        }
        return RusotoError::Unknown(res);
    }
}
impl fmt::Display for DescribeLDAPSSettingsError {
    fn fmt(&self, f: &mut fmt::Formatter) -> fmt::Result {
        match *self {
            DescribeLDAPSSettingsError::Client(ref cause) => write!(f, "{}", cause),
            DescribeLDAPSSettingsError::DirectoryDoesNotExist(ref cause) => write!(f, "{}", cause),
            DescribeLDAPSSettingsError::InvalidNextToken(ref cause) => write!(f, "{}", cause),
            DescribeLDAPSSettingsError::InvalidParameter(ref cause) => write!(f, "{}", cause),
            DescribeLDAPSSettingsError::Service(ref cause) => write!(f, "{}", cause),
            DescribeLDAPSSettingsError::UnsupportedOperation(ref cause) => write!(f, "{}", cause),
        }
    }
}
impl Error for DescribeLDAPSSettingsError {}
/// Errors returned by DescribeSharedDirectories
#[derive(Debug, PartialEq)]
pub enum DescribeSharedDirectoriesError {
    /// <p>A client exception has occurred.</p>
    Client(String),
    /// <p>The specified entity could not be found.</p>
    EntityDoesNotExist(String),
    /// <p>The <code>NextToken</code> value is not valid.</p>
    InvalidNextToken(String),
    /// <p>One or more parameters are not valid.</p>
    InvalidParameter(String),
    /// <p>An exception has occurred in AWS Directory Service.</p>
    Service(String),
    /// <p>The operation is not supported.</p>
    UnsupportedOperation(String),
}

impl DescribeSharedDirectoriesError {
    pub fn from_response(res: BufferedHttpResponse) -> RusotoError<DescribeSharedDirectoriesError> {
        if let Some(err) = proto::json::Error::parse(&res) {
            match err.typ.as_str() {
                "ClientException" => {
                    return RusotoError::Service(DescribeSharedDirectoriesError::Client(err.msg))
                }
                "EntityDoesNotExistException" => {
                    return RusotoError::Service(
                        DescribeSharedDirectoriesError::EntityDoesNotExist(err.msg),
                    )
                }
                "InvalidNextTokenException" => {
                    return RusotoError::Service(DescribeSharedDirectoriesError::InvalidNextToken(
                        err.msg,
                    ))
                }
                "InvalidParameterException" => {
                    return RusotoError::Service(DescribeSharedDirectoriesError::InvalidParameter(
                        err.msg,
                    ))
                }
                "ServiceException" => {
                    return RusotoError::Service(DescribeSharedDirectoriesError::Service(err.msg))
                }
                "UnsupportedOperationException" => {
                    return RusotoError::Service(
                        DescribeSharedDirectoriesError::UnsupportedOperation(err.msg),
                    )
                }
                "ValidationException" => return RusotoError::Validation(err.msg),
                _ => {}
            }
        }
        return RusotoError::Unknown(res);
    }
}
impl fmt::Display for DescribeSharedDirectoriesError {
    fn fmt(&self, f: &mut fmt::Formatter) -> fmt::Result {
        match *self {
            DescribeSharedDirectoriesError::Client(ref cause) => write!(f, "{}", cause),
            DescribeSharedDirectoriesError::EntityDoesNotExist(ref cause) => write!(f, "{}", cause),
            DescribeSharedDirectoriesError::InvalidNextToken(ref cause) => write!(f, "{}", cause),
            DescribeSharedDirectoriesError::InvalidParameter(ref cause) => write!(f, "{}", cause),
            DescribeSharedDirectoriesError::Service(ref cause) => write!(f, "{}", cause),
            DescribeSharedDirectoriesError::UnsupportedOperation(ref cause) => {
                write!(f, "{}", cause)
            }
        }
    }
}
impl Error for DescribeSharedDirectoriesError {}
/// Errors returned by DescribeSnapshots
#[derive(Debug, PartialEq)]
pub enum DescribeSnapshotsError {
    /// <p>A client exception has occurred.</p>
    Client(String),
    /// <p>The specified entity could not be found.</p>
    EntityDoesNotExist(String),
    /// <p>The <code>NextToken</code> value is not valid.</p>
    InvalidNextToken(String),
    /// <p>One or more parameters are not valid.</p>
    InvalidParameter(String),
    /// <p>An exception has occurred in AWS Directory Service.</p>
    Service(String),
}

impl DescribeSnapshotsError {
    pub fn from_response(res: BufferedHttpResponse) -> RusotoError<DescribeSnapshotsError> {
        if let Some(err) = proto::json::Error::parse(&res) {
            match err.typ.as_str() {
                "ClientException" => {
                    return RusotoError::Service(DescribeSnapshotsError::Client(err.msg))
                }
                "EntityDoesNotExistException" => {
                    return RusotoError::Service(DescribeSnapshotsError::EntityDoesNotExist(
                        err.msg,
                    ))
                }
                "InvalidNextTokenException" => {
                    return RusotoError::Service(DescribeSnapshotsError::InvalidNextToken(err.msg))
                }
                "InvalidParameterException" => {
                    return RusotoError::Service(DescribeSnapshotsError::InvalidParameter(err.msg))
                }
                "ServiceException" => {
                    return RusotoError::Service(DescribeSnapshotsError::Service(err.msg))
                }
                "ValidationException" => return RusotoError::Validation(err.msg),
                _ => {}
            }
        }
        return RusotoError::Unknown(res);
    }
}
impl fmt::Display for DescribeSnapshotsError {
    fn fmt(&self, f: &mut fmt::Formatter) -> fmt::Result {
        match *self {
            DescribeSnapshotsError::Client(ref cause) => write!(f, "{}", cause),
            DescribeSnapshotsError::EntityDoesNotExist(ref cause) => write!(f, "{}", cause),
            DescribeSnapshotsError::InvalidNextToken(ref cause) => write!(f, "{}", cause),
            DescribeSnapshotsError::InvalidParameter(ref cause) => write!(f, "{}", cause),
            DescribeSnapshotsError::Service(ref cause) => write!(f, "{}", cause),
        }
    }
}
impl Error for DescribeSnapshotsError {}
/// Errors returned by DescribeTrusts
#[derive(Debug, PartialEq)]
pub enum DescribeTrustsError {
    /// <p>A client exception has occurred.</p>
    Client(String),
    /// <p>The specified entity could not be found.</p>
    EntityDoesNotExist(String),
    /// <p>The <code>NextToken</code> value is not valid.</p>
    InvalidNextToken(String),
    /// <p>One or more parameters are not valid.</p>
    InvalidParameter(String),
    /// <p>An exception has occurred in AWS Directory Service.</p>
    Service(String),
    /// <p>The operation is not supported.</p>
    UnsupportedOperation(String),
}

impl DescribeTrustsError {
    pub fn from_response(res: BufferedHttpResponse) -> RusotoError<DescribeTrustsError> {
        if let Some(err) = proto::json::Error::parse(&res) {
            match err.typ.as_str() {
                "ClientException" => {
                    return RusotoError::Service(DescribeTrustsError::Client(err.msg))
                }
                "EntityDoesNotExistException" => {
                    return RusotoError::Service(DescribeTrustsError::EntityDoesNotExist(err.msg))
                }
                "InvalidNextTokenException" => {
                    return RusotoError::Service(DescribeTrustsError::InvalidNextToken(err.msg))
                }
                "InvalidParameterException" => {
                    return RusotoError::Service(DescribeTrustsError::InvalidParameter(err.msg))
                }
                "ServiceException" => {
                    return RusotoError::Service(DescribeTrustsError::Service(err.msg))
                }
                "UnsupportedOperationException" => {
                    return RusotoError::Service(DescribeTrustsError::UnsupportedOperation(err.msg))
                }
                "ValidationException" => return RusotoError::Validation(err.msg),
                _ => {}
            }
        }
        return RusotoError::Unknown(res);
    }
}
impl fmt::Display for DescribeTrustsError {
    fn fmt(&self, f: &mut fmt::Formatter) -> fmt::Result {
        match *self {
            DescribeTrustsError::Client(ref cause) => write!(f, "{}", cause),
            DescribeTrustsError::EntityDoesNotExist(ref cause) => write!(f, "{}", cause),
            DescribeTrustsError::InvalidNextToken(ref cause) => write!(f, "{}", cause),
            DescribeTrustsError::InvalidParameter(ref cause) => write!(f, "{}", cause),
            DescribeTrustsError::Service(ref cause) => write!(f, "{}", cause),
            DescribeTrustsError::UnsupportedOperation(ref cause) => write!(f, "{}", cause),
        }
    }
}
impl Error for DescribeTrustsError {}
/// Errors returned by DisableLDAPS
#[derive(Debug, PartialEq)]
pub enum DisableLDAPSError {
    /// <p>A client exception has occurred.</p>
    Client(String),
    /// <p>The specified directory does not exist in the system.</p>
    DirectoryDoesNotExist(String),
    /// <p>The specified directory is unavailable or could not be found.</p>
    DirectoryUnavailable(String),
    /// <p>The LDAP activities could not be performed because they are limited by the LDAPS status.</p>
    InvalidLDAPSStatus(String),
    /// <p>One or more parameters are not valid.</p>
    InvalidParameter(String),
    /// <p>An exception has occurred in AWS Directory Service.</p>
    Service(String),
    /// <p>The operation is not supported.</p>
    UnsupportedOperation(String),
}

impl DisableLDAPSError {
    pub fn from_response(res: BufferedHttpResponse) -> RusotoError<DisableLDAPSError> {
        if let Some(err) = proto::json::Error::parse(&res) {
            match err.typ.as_str() {
                "ClientException" => {
                    return RusotoError::Service(DisableLDAPSError::Client(err.msg))
                }
                "DirectoryDoesNotExistException" => {
                    return RusotoError::Service(DisableLDAPSError::DirectoryDoesNotExist(err.msg))
                }
                "DirectoryUnavailableException" => {
                    return RusotoError::Service(DisableLDAPSError::DirectoryUnavailable(err.msg))
                }
                "InvalidLDAPSStatusException" => {
                    return RusotoError::Service(DisableLDAPSError::InvalidLDAPSStatus(err.msg))
                }
                "InvalidParameterException" => {
                    return RusotoError::Service(DisableLDAPSError::InvalidParameter(err.msg))
                }
                "ServiceException" => {
                    return RusotoError::Service(DisableLDAPSError::Service(err.msg))
                }
                "UnsupportedOperationException" => {
                    return RusotoError::Service(DisableLDAPSError::UnsupportedOperation(err.msg))
                }
                "ValidationException" => return RusotoError::Validation(err.msg),
                _ => {}
            }
        }
        return RusotoError::Unknown(res);
    }
}
impl fmt::Display for DisableLDAPSError {
    fn fmt(&self, f: &mut fmt::Formatter) -> fmt::Result {
        match *self {
            DisableLDAPSError::Client(ref cause) => write!(f, "{}", cause),
            DisableLDAPSError::DirectoryDoesNotExist(ref cause) => write!(f, "{}", cause),
            DisableLDAPSError::DirectoryUnavailable(ref cause) => write!(f, "{}", cause),
            DisableLDAPSError::InvalidLDAPSStatus(ref cause) => write!(f, "{}", cause),
            DisableLDAPSError::InvalidParameter(ref cause) => write!(f, "{}", cause),
            DisableLDAPSError::Service(ref cause) => write!(f, "{}", cause),
            DisableLDAPSError::UnsupportedOperation(ref cause) => write!(f, "{}", cause),
        }
    }
}
impl Error for DisableLDAPSError {}
/// Errors returned by DisableRadius
#[derive(Debug, PartialEq)]
pub enum DisableRadiusError {
    /// <p>A client exception has occurred.</p>
    Client(String),
    /// <p>The specified entity could not be found.</p>
    EntityDoesNotExist(String),
    /// <p>An exception has occurred in AWS Directory Service.</p>
    Service(String),
}

impl DisableRadiusError {
    pub fn from_response(res: BufferedHttpResponse) -> RusotoError<DisableRadiusError> {
        if let Some(err) = proto::json::Error::parse(&res) {
            match err.typ.as_str() {
                "ClientException" => {
                    return RusotoError::Service(DisableRadiusError::Client(err.msg))
                }
                "EntityDoesNotExistException" => {
                    return RusotoError::Service(DisableRadiusError::EntityDoesNotExist(err.msg))
                }
                "ServiceException" => {
                    return RusotoError::Service(DisableRadiusError::Service(err.msg))
                }
                "ValidationException" => return RusotoError::Validation(err.msg),
                _ => {}
            }
        }
        return RusotoError::Unknown(res);
    }
}
impl fmt::Display for DisableRadiusError {
    fn fmt(&self, f: &mut fmt::Formatter) -> fmt::Result {
        match *self {
            DisableRadiusError::Client(ref cause) => write!(f, "{}", cause),
            DisableRadiusError::EntityDoesNotExist(ref cause) => write!(f, "{}", cause),
            DisableRadiusError::Service(ref cause) => write!(f, "{}", cause),
        }
    }
}
impl Error for DisableRadiusError {}
/// Errors returned by DisableSso
#[derive(Debug, PartialEq)]
pub enum DisableSsoError {
    /// <p>An authentication error occurred.</p>
    AuthenticationFailed(String),
    /// <p>A client exception has occurred.</p>
    Client(String),
    /// <p>The specified entity could not be found.</p>
    EntityDoesNotExist(String),
    /// <p>The account does not have sufficient permission to perform the operation.</p>
    InsufficientPermissions(String),
    /// <p>An exception has occurred in AWS Directory Service.</p>
    Service(String),
}

impl DisableSsoError {
    pub fn from_response(res: BufferedHttpResponse) -> RusotoError<DisableSsoError> {
        if let Some(err) = proto::json::Error::parse(&res) {
            match err.typ.as_str() {
                "AuthenticationFailedException" => {
                    return RusotoError::Service(DisableSsoError::AuthenticationFailed(err.msg))
                }
                "ClientException" => return RusotoError::Service(DisableSsoError::Client(err.msg)),
                "EntityDoesNotExistException" => {
                    return RusotoError::Service(DisableSsoError::EntityDoesNotExist(err.msg))
                }
                "InsufficientPermissionsException" => {
                    return RusotoError::Service(DisableSsoError::InsufficientPermissions(err.msg))
                }
                "ServiceException" => {
                    return RusotoError::Service(DisableSsoError::Service(err.msg))
                }
                "ValidationException" => return RusotoError::Validation(err.msg),
                _ => {}
            }
        }
        return RusotoError::Unknown(res);
    }
}
impl fmt::Display for DisableSsoError {
    fn fmt(&self, f: &mut fmt::Formatter) -> fmt::Result {
        match *self {
            DisableSsoError::AuthenticationFailed(ref cause) => write!(f, "{}", cause),
            DisableSsoError::Client(ref cause) => write!(f, "{}", cause),
            DisableSsoError::EntityDoesNotExist(ref cause) => write!(f, "{}", cause),
            DisableSsoError::InsufficientPermissions(ref cause) => write!(f, "{}", cause),
            DisableSsoError::Service(ref cause) => write!(f, "{}", cause),
        }
    }
}
impl Error for DisableSsoError {}
/// Errors returned by EnableLDAPS
#[derive(Debug, PartialEq)]
pub enum EnableLDAPSError {
    /// <p>A client exception has occurred.</p>
    Client(String),
    /// <p>The specified directory does not exist in the system.</p>
    DirectoryDoesNotExist(String),
    /// <p>The specified directory is unavailable or could not be found.</p>
    DirectoryUnavailable(String),
    /// <p>The LDAP activities could not be performed because they are limited by the LDAPS status.</p>
    InvalidLDAPSStatus(String),
    /// <p>One or more parameters are not valid.</p>
    InvalidParameter(String),
    /// <p>The LDAP activities could not be performed because at least one valid certificate must be registered with the system.</p>
    NoAvailableCertificate(String),
    /// <p>An exception has occurred in AWS Directory Service.</p>
    Service(String),
    /// <p>The operation is not supported.</p>
    UnsupportedOperation(String),
}

impl EnableLDAPSError {
    pub fn from_response(res: BufferedHttpResponse) -> RusotoError<EnableLDAPSError> {
        if let Some(err) = proto::json::Error::parse(&res) {
            match err.typ.as_str() {
                "ClientException" => {
                    return RusotoError::Service(EnableLDAPSError::Client(err.msg))
                }
                "DirectoryDoesNotExistException" => {
                    return RusotoError::Service(EnableLDAPSError::DirectoryDoesNotExist(err.msg))
                }
                "DirectoryUnavailableException" => {
                    return RusotoError::Service(EnableLDAPSError::DirectoryUnavailable(err.msg))
                }
                "InvalidLDAPSStatusException" => {
                    return RusotoError::Service(EnableLDAPSError::InvalidLDAPSStatus(err.msg))
                }
                "InvalidParameterException" => {
                    return RusotoError::Service(EnableLDAPSError::InvalidParameter(err.msg))
                }
                "NoAvailableCertificateException" => {
                    return RusotoError::Service(EnableLDAPSError::NoAvailableCertificate(err.msg))
                }
                "ServiceException" => {
                    return RusotoError::Service(EnableLDAPSError::Service(err.msg))
                }
                "UnsupportedOperationException" => {
                    return RusotoError::Service(EnableLDAPSError::UnsupportedOperation(err.msg))
                }
                "ValidationException" => return RusotoError::Validation(err.msg),
                _ => {}
            }
        }
        return RusotoError::Unknown(res);
    }
}
impl fmt::Display for EnableLDAPSError {
    fn fmt(&self, f: &mut fmt::Formatter) -> fmt::Result {
        match *self {
            EnableLDAPSError::Client(ref cause) => write!(f, "{}", cause),
            EnableLDAPSError::DirectoryDoesNotExist(ref cause) => write!(f, "{}", cause),
            EnableLDAPSError::DirectoryUnavailable(ref cause) => write!(f, "{}", cause),
            EnableLDAPSError::InvalidLDAPSStatus(ref cause) => write!(f, "{}", cause),
            EnableLDAPSError::InvalidParameter(ref cause) => write!(f, "{}", cause),
            EnableLDAPSError::NoAvailableCertificate(ref cause) => write!(f, "{}", cause),
            EnableLDAPSError::Service(ref cause) => write!(f, "{}", cause),
            EnableLDAPSError::UnsupportedOperation(ref cause) => write!(f, "{}", cause),
        }
    }
}
impl Error for EnableLDAPSError {}
/// Errors returned by EnableRadius
#[derive(Debug, PartialEq)]
pub enum EnableRadiusError {
    /// <p>A client exception has occurred.</p>
    Client(String),
    /// <p>The specified entity already exists.</p>
    EntityAlreadyExists(String),
    /// <p>The specified entity could not be found.</p>
    EntityDoesNotExist(String),
    /// <p>One or more parameters are not valid.</p>
    InvalidParameter(String),
    /// <p>An exception has occurred in AWS Directory Service.</p>
    Service(String),
}

impl EnableRadiusError {
    pub fn from_response(res: BufferedHttpResponse) -> RusotoError<EnableRadiusError> {
        if let Some(err) = proto::json::Error::parse(&res) {
            match err.typ.as_str() {
                "ClientException" => {
                    return RusotoError::Service(EnableRadiusError::Client(err.msg))
                }
                "EntityAlreadyExistsException" => {
                    return RusotoError::Service(EnableRadiusError::EntityAlreadyExists(err.msg))
                }
                "EntityDoesNotExistException" => {
                    return RusotoError::Service(EnableRadiusError::EntityDoesNotExist(err.msg))
                }
                "InvalidParameterException" => {
                    return RusotoError::Service(EnableRadiusError::InvalidParameter(err.msg))
                }
                "ServiceException" => {
                    return RusotoError::Service(EnableRadiusError::Service(err.msg))
                }
                "ValidationException" => return RusotoError::Validation(err.msg),
                _ => {}
            }
        }
        return RusotoError::Unknown(res);
    }
}
impl fmt::Display for EnableRadiusError {
    fn fmt(&self, f: &mut fmt::Formatter) -> fmt::Result {
        match *self {
            EnableRadiusError::Client(ref cause) => write!(f, "{}", cause),
            EnableRadiusError::EntityAlreadyExists(ref cause) => write!(f, "{}", cause),
            EnableRadiusError::EntityDoesNotExist(ref cause) => write!(f, "{}", cause),
            EnableRadiusError::InvalidParameter(ref cause) => write!(f, "{}", cause),
            EnableRadiusError::Service(ref cause) => write!(f, "{}", cause),
        }
    }
}
impl Error for EnableRadiusError {}
/// Errors returned by EnableSso
#[derive(Debug, PartialEq)]
pub enum EnableSsoError {
    /// <p>An authentication error occurred.</p>
    AuthenticationFailed(String),
    /// <p>A client exception has occurred.</p>
    Client(String),
    /// <p>The specified entity could not be found.</p>
    EntityDoesNotExist(String),
    /// <p>The account does not have sufficient permission to perform the operation.</p>
    InsufficientPermissions(String),
    /// <p>An exception has occurred in AWS Directory Service.</p>
    Service(String),
}

impl EnableSsoError {
    pub fn from_response(res: BufferedHttpResponse) -> RusotoError<EnableSsoError> {
        if let Some(err) = proto::json::Error::parse(&res) {
            match err.typ.as_str() {
                "AuthenticationFailedException" => {
                    return RusotoError::Service(EnableSsoError::AuthenticationFailed(err.msg))
                }
                "ClientException" => return RusotoError::Service(EnableSsoError::Client(err.msg)),
                "EntityDoesNotExistException" => {
                    return RusotoError::Service(EnableSsoError::EntityDoesNotExist(err.msg))
                }
                "InsufficientPermissionsException" => {
                    return RusotoError::Service(EnableSsoError::InsufficientPermissions(err.msg))
                }
                "ServiceException" => {
                    return RusotoError::Service(EnableSsoError::Service(err.msg))
                }
                "ValidationException" => return RusotoError::Validation(err.msg),
                _ => {}
            }
        }
        return RusotoError::Unknown(res);
    }
}
impl fmt::Display for EnableSsoError {
    fn fmt(&self, f: &mut fmt::Formatter) -> fmt::Result {
        match *self {
            EnableSsoError::AuthenticationFailed(ref cause) => write!(f, "{}", cause),
            EnableSsoError::Client(ref cause) => write!(f, "{}", cause),
            EnableSsoError::EntityDoesNotExist(ref cause) => write!(f, "{}", cause),
            EnableSsoError::InsufficientPermissions(ref cause) => write!(f, "{}", cause),
            EnableSsoError::Service(ref cause) => write!(f, "{}", cause),
        }
    }
}
impl Error for EnableSsoError {}
/// Errors returned by GetDirectoryLimits
#[derive(Debug, PartialEq)]
pub enum GetDirectoryLimitsError {
    /// <p>A client exception has occurred.</p>
    Client(String),
    /// <p>The specified entity could not be found.</p>
    EntityDoesNotExist(String),
    /// <p>An exception has occurred in AWS Directory Service.</p>
    Service(String),
}

impl GetDirectoryLimitsError {
    pub fn from_response(res: BufferedHttpResponse) -> RusotoError<GetDirectoryLimitsError> {
        if let Some(err) = proto::json::Error::parse(&res) {
            match err.typ.as_str() {
                "ClientException" => {
                    return RusotoError::Service(GetDirectoryLimitsError::Client(err.msg))
                }
                "EntityDoesNotExistException" => {
                    return RusotoError::Service(GetDirectoryLimitsError::EntityDoesNotExist(
                        err.msg,
                    ))
                }
                "ServiceException" => {
                    return RusotoError::Service(GetDirectoryLimitsError::Service(err.msg))
                }
                "ValidationException" => return RusotoError::Validation(err.msg),
                _ => {}
            }
        }
        return RusotoError::Unknown(res);
    }
}
impl fmt::Display for GetDirectoryLimitsError {
    fn fmt(&self, f: &mut fmt::Formatter) -> fmt::Result {
        match *self {
            GetDirectoryLimitsError::Client(ref cause) => write!(f, "{}", cause),
            GetDirectoryLimitsError::EntityDoesNotExist(ref cause) => write!(f, "{}", cause),
            GetDirectoryLimitsError::Service(ref cause) => write!(f, "{}", cause),
        }
    }
}
impl Error for GetDirectoryLimitsError {}
/// Errors returned by GetSnapshotLimits
#[derive(Debug, PartialEq)]
pub enum GetSnapshotLimitsError {
    /// <p>A client exception has occurred.</p>
    Client(String),
    /// <p>The specified entity could not be found.</p>
    EntityDoesNotExist(String),
    /// <p>An exception has occurred in AWS Directory Service.</p>
    Service(String),
}

impl GetSnapshotLimitsError {
    pub fn from_response(res: BufferedHttpResponse) -> RusotoError<GetSnapshotLimitsError> {
        if let Some(err) = proto::json::Error::parse(&res) {
            match err.typ.as_str() {
                "ClientException" => {
                    return RusotoError::Service(GetSnapshotLimitsError::Client(err.msg))
                }
                "EntityDoesNotExistException" => {
                    return RusotoError::Service(GetSnapshotLimitsError::EntityDoesNotExist(
                        err.msg,
                    ))
                }
                "ServiceException" => {
                    return RusotoError::Service(GetSnapshotLimitsError::Service(err.msg))
                }
                "ValidationException" => return RusotoError::Validation(err.msg),
                _ => {}
            }
        }
        return RusotoError::Unknown(res);
    }
}
impl fmt::Display for GetSnapshotLimitsError {
    fn fmt(&self, f: &mut fmt::Formatter) -> fmt::Result {
        match *self {
            GetSnapshotLimitsError::Client(ref cause) => write!(f, "{}", cause),
            GetSnapshotLimitsError::EntityDoesNotExist(ref cause) => write!(f, "{}", cause),
            GetSnapshotLimitsError::Service(ref cause) => write!(f, "{}", cause),
        }
    }
}
impl Error for GetSnapshotLimitsError {}
/// Errors returned by ListCertificates
#[derive(Debug, PartialEq)]
pub enum ListCertificatesError {
    /// <p>A client exception has occurred.</p>
    Client(String),
    /// <p>The specified directory does not exist in the system.</p>
    DirectoryDoesNotExist(String),
    /// <p>The <code>NextToken</code> value is not valid.</p>
    InvalidNextToken(String),
    /// <p>One or more parameters are not valid.</p>
    InvalidParameter(String),
    /// <p>An exception has occurred in AWS Directory Service.</p>
    Service(String),
    /// <p>The operation is not supported.</p>
    UnsupportedOperation(String),
}

impl ListCertificatesError {
    pub fn from_response(res: BufferedHttpResponse) -> RusotoError<ListCertificatesError> {
        if let Some(err) = proto::json::Error::parse(&res) {
            match err.typ.as_str() {
                "ClientException" => {
                    return RusotoError::Service(ListCertificatesError::Client(err.msg))
                }
                "DirectoryDoesNotExistException" => {
                    return RusotoError::Service(ListCertificatesError::DirectoryDoesNotExist(
                        err.msg,
                    ))
                }
                "InvalidNextTokenException" => {
                    return RusotoError::Service(ListCertificatesError::InvalidNextToken(err.msg))
                }
                "InvalidParameterException" => {
                    return RusotoError::Service(ListCertificatesError::InvalidParameter(err.msg))
                }
                "ServiceException" => {
                    return RusotoError::Service(ListCertificatesError::Service(err.msg))
                }
                "UnsupportedOperationException" => {
                    return RusotoError::Service(ListCertificatesError::UnsupportedOperation(
                        err.msg,
                    ))
                }
                "ValidationException" => return RusotoError::Validation(err.msg),
                _ => {}
            }
        }
        return RusotoError::Unknown(res);
    }
}
impl fmt::Display for ListCertificatesError {
    fn fmt(&self, f: &mut fmt::Formatter) -> fmt::Result {
        match *self {
            ListCertificatesError::Client(ref cause) => write!(f, "{}", cause),
            ListCertificatesError::DirectoryDoesNotExist(ref cause) => write!(f, "{}", cause),
            ListCertificatesError::InvalidNextToken(ref cause) => write!(f, "{}", cause),
            ListCertificatesError::InvalidParameter(ref cause) => write!(f, "{}", cause),
            ListCertificatesError::Service(ref cause) => write!(f, "{}", cause),
            ListCertificatesError::UnsupportedOperation(ref cause) => write!(f, "{}", cause),
        }
    }
}
impl Error for ListCertificatesError {}
/// Errors returned by ListIpRoutes
#[derive(Debug, PartialEq)]
pub enum ListIpRoutesError {
    /// <p>A client exception has occurred.</p>
    Client(String),
    /// <p>The specified entity could not be found.</p>
    EntityDoesNotExist(String),
    /// <p>The <code>NextToken</code> value is not valid.</p>
    InvalidNextToken(String),
    /// <p>One or more parameters are not valid.</p>
    InvalidParameter(String),
    /// <p>An exception has occurred in AWS Directory Service.</p>
    Service(String),
}

impl ListIpRoutesError {
    pub fn from_response(res: BufferedHttpResponse) -> RusotoError<ListIpRoutesError> {
        if let Some(err) = proto::json::Error::parse(&res) {
            match err.typ.as_str() {
                "ClientException" => {
                    return RusotoError::Service(ListIpRoutesError::Client(err.msg))
                }
                "EntityDoesNotExistException" => {
                    return RusotoError::Service(ListIpRoutesError::EntityDoesNotExist(err.msg))
                }
                "InvalidNextTokenException" => {
                    return RusotoError::Service(ListIpRoutesError::InvalidNextToken(err.msg))
                }
                "InvalidParameterException" => {
                    return RusotoError::Service(ListIpRoutesError::InvalidParameter(err.msg))
                }
                "ServiceException" => {
                    return RusotoError::Service(ListIpRoutesError::Service(err.msg))
                }
                "ValidationException" => return RusotoError::Validation(err.msg),
                _ => {}
            }
        }
        return RusotoError::Unknown(res);
    }
}
impl fmt::Display for ListIpRoutesError {
    fn fmt(&self, f: &mut fmt::Formatter) -> fmt::Result {
        match *self {
            ListIpRoutesError::Client(ref cause) => write!(f, "{}", cause),
            ListIpRoutesError::EntityDoesNotExist(ref cause) => write!(f, "{}", cause),
            ListIpRoutesError::InvalidNextToken(ref cause) => write!(f, "{}", cause),
            ListIpRoutesError::InvalidParameter(ref cause) => write!(f, "{}", cause),
            ListIpRoutesError::Service(ref cause) => write!(f, "{}", cause),
        }
    }
}
impl Error for ListIpRoutesError {}
/// Errors returned by ListLogSubscriptions
#[derive(Debug, PartialEq)]
pub enum ListLogSubscriptionsError {
    /// <p>A client exception has occurred.</p>
    Client(String),
    /// <p>The specified entity could not be found.</p>
    EntityDoesNotExist(String),
    /// <p>The <code>NextToken</code> value is not valid.</p>
    InvalidNextToken(String),
    /// <p>An exception has occurred in AWS Directory Service.</p>
    Service(String),
}

impl ListLogSubscriptionsError {
    pub fn from_response(res: BufferedHttpResponse) -> RusotoError<ListLogSubscriptionsError> {
        if let Some(err) = proto::json::Error::parse(&res) {
            match err.typ.as_str() {
                "ClientException" => {
                    return RusotoError::Service(ListLogSubscriptionsError::Client(err.msg))
                }
                "EntityDoesNotExistException" => {
                    return RusotoError::Service(ListLogSubscriptionsError::EntityDoesNotExist(
                        err.msg,
                    ))
                }
                "InvalidNextTokenException" => {
                    return RusotoError::Service(ListLogSubscriptionsError::InvalidNextToken(
                        err.msg,
                    ))
                }
                "ServiceException" => {
                    return RusotoError::Service(ListLogSubscriptionsError::Service(err.msg))
                }
                "ValidationException" => return RusotoError::Validation(err.msg),
                _ => {}
            }
        }
        return RusotoError::Unknown(res);
    }
}
impl fmt::Display for ListLogSubscriptionsError {
    fn fmt(&self, f: &mut fmt::Formatter) -> fmt::Result {
        match *self {
            ListLogSubscriptionsError::Client(ref cause) => write!(f, "{}", cause),
            ListLogSubscriptionsError::EntityDoesNotExist(ref cause) => write!(f, "{}", cause),
            ListLogSubscriptionsError::InvalidNextToken(ref cause) => write!(f, "{}", cause),
            ListLogSubscriptionsError::Service(ref cause) => write!(f, "{}", cause),
        }
    }
}
impl Error for ListLogSubscriptionsError {}
/// Errors returned by ListSchemaExtensions
#[derive(Debug, PartialEq)]
pub enum ListSchemaExtensionsError {
    /// <p>A client exception has occurred.</p>
    Client(String),
    /// <p>The specified entity could not be found.</p>
    EntityDoesNotExist(String),
    /// <p>The <code>NextToken</code> value is not valid.</p>
    InvalidNextToken(String),
    /// <p>An exception has occurred in AWS Directory Service.</p>
    Service(String),
}

impl ListSchemaExtensionsError {
    pub fn from_response(res: BufferedHttpResponse) -> RusotoError<ListSchemaExtensionsError> {
        if let Some(err) = proto::json::Error::parse(&res) {
            match err.typ.as_str() {
                "ClientException" => {
                    return RusotoError::Service(ListSchemaExtensionsError::Client(err.msg))
                }
                "EntityDoesNotExistException" => {
                    return RusotoError::Service(ListSchemaExtensionsError::EntityDoesNotExist(
                        err.msg,
                    ))
                }
                "InvalidNextTokenException" => {
                    return RusotoError::Service(ListSchemaExtensionsError::InvalidNextToken(
                        err.msg,
                    ))
                }
                "ServiceException" => {
                    return RusotoError::Service(ListSchemaExtensionsError::Service(err.msg))
                }
                "ValidationException" => return RusotoError::Validation(err.msg),
                _ => {}
            }
        }
        return RusotoError::Unknown(res);
    }
}
impl fmt::Display for ListSchemaExtensionsError {
    fn fmt(&self, f: &mut fmt::Formatter) -> fmt::Result {
        match *self {
            ListSchemaExtensionsError::Client(ref cause) => write!(f, "{}", cause),
            ListSchemaExtensionsError::EntityDoesNotExist(ref cause) => write!(f, "{}", cause),
            ListSchemaExtensionsError::InvalidNextToken(ref cause) => write!(f, "{}", cause),
            ListSchemaExtensionsError::Service(ref cause) => write!(f, "{}", cause),
        }
    }
}
impl Error for ListSchemaExtensionsError {}
/// Errors returned by ListTagsForResource
#[derive(Debug, PartialEq)]
pub enum ListTagsForResourceError {
    /// <p>A client exception has occurred.</p>
    Client(String),
    /// <p>The specified entity could not be found.</p>
    EntityDoesNotExist(String),
    /// <p>The <code>NextToken</code> value is not valid.</p>
    InvalidNextToken(String),
    /// <p>One or more parameters are not valid.</p>
    InvalidParameter(String),
    /// <p>An exception has occurred in AWS Directory Service.</p>
    Service(String),
}

impl ListTagsForResourceError {
    pub fn from_response(res: BufferedHttpResponse) -> RusotoError<ListTagsForResourceError> {
        if let Some(err) = proto::json::Error::parse(&res) {
            match err.typ.as_str() {
                "ClientException" => {
                    return RusotoError::Service(ListTagsForResourceError::Client(err.msg))
                }
                "EntityDoesNotExistException" => {
                    return RusotoError::Service(ListTagsForResourceError::EntityDoesNotExist(
                        err.msg,
                    ))
                }
                "InvalidNextTokenException" => {
                    return RusotoError::Service(ListTagsForResourceError::InvalidNextToken(
                        err.msg,
                    ))
                }
                "InvalidParameterException" => {
                    return RusotoError::Service(ListTagsForResourceError::InvalidParameter(
                        err.msg,
                    ))
                }
                "ServiceException" => {
                    return RusotoError::Service(ListTagsForResourceError::Service(err.msg))
                }
                "ValidationException" => return RusotoError::Validation(err.msg),
                _ => {}
            }
        }
        return RusotoError::Unknown(res);
    }
}
impl fmt::Display for ListTagsForResourceError {
    fn fmt(&self, f: &mut fmt::Formatter) -> fmt::Result {
        match *self {
            ListTagsForResourceError::Client(ref cause) => write!(f, "{}", cause),
            ListTagsForResourceError::EntityDoesNotExist(ref cause) => write!(f, "{}", cause),
            ListTagsForResourceError::InvalidNextToken(ref cause) => write!(f, "{}", cause),
            ListTagsForResourceError::InvalidParameter(ref cause) => write!(f, "{}", cause),
            ListTagsForResourceError::Service(ref cause) => write!(f, "{}", cause),
        }
    }
}
impl Error for ListTagsForResourceError {}
/// Errors returned by RegisterCertificate
#[derive(Debug, PartialEq)]
pub enum RegisterCertificateError {
    /// <p>The certificate has already been registered into the system.</p>
    CertificateAlreadyExists(String),
    /// <p>The certificate could not be added because the certificate limit has been reached.</p>
    CertificateLimitExceeded(String),
    /// <p>A client exception has occurred.</p>
    Client(String),
    /// <p>The specified directory does not exist in the system.</p>
    DirectoryDoesNotExist(String),
    /// <p>The specified directory is unavailable or could not be found.</p>
    DirectoryUnavailable(String),
    /// <p>The certificate PEM that was provided has incorrect encoding.</p>
    InvalidCertificate(String),
    /// <p>One or more parameters are not valid.</p>
    InvalidParameter(String),
    /// <p>An exception has occurred in AWS Directory Service.</p>
    Service(String),
    /// <p>The operation is not supported.</p>
    UnsupportedOperation(String),
}

impl RegisterCertificateError {
    pub fn from_response(res: BufferedHttpResponse) -> RusotoError<RegisterCertificateError> {
        if let Some(err) = proto::json::Error::parse(&res) {
            match err.typ.as_str() {
                "CertificateAlreadyExistsException" => {
                    return RusotoError::Service(
                        RegisterCertificateError::CertificateAlreadyExists(err.msg),
                    )
                }
                "CertificateLimitExceededException" => {
                    return RusotoError::Service(
                        RegisterCertificateError::CertificateLimitExceeded(err.msg),
                    )
                }
                "ClientException" => {
                    return RusotoError::Service(RegisterCertificateError::Client(err.msg))
                }
                "DirectoryDoesNotExistException" => {
                    return RusotoError::Service(RegisterCertificateError::DirectoryDoesNotExist(
                        err.msg,
                    ))
                }
                "DirectoryUnavailableException" => {
                    return RusotoError::Service(RegisterCertificateError::DirectoryUnavailable(
                        err.msg,
                    ))
                }
                "InvalidCertificateException" => {
                    return RusotoError::Service(RegisterCertificateError::InvalidCertificate(
                        err.msg,
                    ))
                }
                "InvalidParameterException" => {
                    return RusotoError::Service(RegisterCertificateError::InvalidParameter(
                        err.msg,
                    ))
                }
                "ServiceException" => {
                    return RusotoError::Service(RegisterCertificateError::Service(err.msg))
                }
                "UnsupportedOperationException" => {
                    return RusotoError::Service(RegisterCertificateError::UnsupportedOperation(
                        err.msg,
                    ))
                }
                "ValidationException" => return RusotoError::Validation(err.msg),
                _ => {}
            }
        }
        return RusotoError::Unknown(res);
    }
}
impl fmt::Display for RegisterCertificateError {
    fn fmt(&self, f: &mut fmt::Formatter) -> fmt::Result {
        match *self {
            RegisterCertificateError::CertificateAlreadyExists(ref cause) => write!(f, "{}", cause),
            RegisterCertificateError::CertificateLimitExceeded(ref cause) => write!(f, "{}", cause),
            RegisterCertificateError::Client(ref cause) => write!(f, "{}", cause),
            RegisterCertificateError::DirectoryDoesNotExist(ref cause) => write!(f, "{}", cause),
            RegisterCertificateError::DirectoryUnavailable(ref cause) => write!(f, "{}", cause),
            RegisterCertificateError::InvalidCertificate(ref cause) => write!(f, "{}", cause),
            RegisterCertificateError::InvalidParameter(ref cause) => write!(f, "{}", cause),
            RegisterCertificateError::Service(ref cause) => write!(f, "{}", cause),
            RegisterCertificateError::UnsupportedOperation(ref cause) => write!(f, "{}", cause),
        }
    }
}
impl Error for RegisterCertificateError {}
/// Errors returned by RegisterEventTopic
#[derive(Debug, PartialEq)]
pub enum RegisterEventTopicError {
    /// <p>A client exception has occurred.</p>
    Client(String),
    /// <p>The specified entity could not be found.</p>
    EntityDoesNotExist(String),
    /// <p>One or more parameters are not valid.</p>
    InvalidParameter(String),
    /// <p>An exception has occurred in AWS Directory Service.</p>
    Service(String),
}

impl RegisterEventTopicError {
    pub fn from_response(res: BufferedHttpResponse) -> RusotoError<RegisterEventTopicError> {
        if let Some(err) = proto::json::Error::parse(&res) {
            match err.typ.as_str() {
                "ClientException" => {
                    return RusotoError::Service(RegisterEventTopicError::Client(err.msg))
                }
                "EntityDoesNotExistException" => {
                    return RusotoError::Service(RegisterEventTopicError::EntityDoesNotExist(
                        err.msg,
                    ))
                }
                "InvalidParameterException" => {
                    return RusotoError::Service(RegisterEventTopicError::InvalidParameter(err.msg))
                }
                "ServiceException" => {
                    return RusotoError::Service(RegisterEventTopicError::Service(err.msg))
                }
                "ValidationException" => return RusotoError::Validation(err.msg),
                _ => {}
            }
        }
        return RusotoError::Unknown(res);
    }
}
impl fmt::Display for RegisterEventTopicError {
    fn fmt(&self, f: &mut fmt::Formatter) -> fmt::Result {
        match *self {
            RegisterEventTopicError::Client(ref cause) => write!(f, "{}", cause),
            RegisterEventTopicError::EntityDoesNotExist(ref cause) => write!(f, "{}", cause),
            RegisterEventTopicError::InvalidParameter(ref cause) => write!(f, "{}", cause),
            RegisterEventTopicError::Service(ref cause) => write!(f, "{}", cause),
        }
    }
}
impl Error for RegisterEventTopicError {}
/// Errors returned by RejectSharedDirectory
#[derive(Debug, PartialEq)]
pub enum RejectSharedDirectoryError {
    /// <p>A client exception has occurred.</p>
    Client(String),
    /// <p>The specified directory has already been shared with this AWS account.</p>
    DirectoryAlreadyShared(String),
    /// <p>The specified entity could not be found.</p>
    EntityDoesNotExist(String),
    /// <p>One or more parameters are not valid.</p>
    InvalidParameter(String),
    /// <p>An exception has occurred in AWS Directory Service.</p>
    Service(String),
}

impl RejectSharedDirectoryError {
    pub fn from_response(res: BufferedHttpResponse) -> RusotoError<RejectSharedDirectoryError> {
        if let Some(err) = proto::json::Error::parse(&res) {
            match err.typ.as_str() {
                "ClientException" => {
                    return RusotoError::Service(RejectSharedDirectoryError::Client(err.msg))
                }
                "DirectoryAlreadySharedException" => {
                    return RusotoError::Service(
                        RejectSharedDirectoryError::DirectoryAlreadyShared(err.msg),
                    )
                }
                "EntityDoesNotExistException" => {
                    return RusotoError::Service(RejectSharedDirectoryError::EntityDoesNotExist(
                        err.msg,
                    ))
                }
                "InvalidParameterException" => {
                    return RusotoError::Service(RejectSharedDirectoryError::InvalidParameter(
                        err.msg,
                    ))
                }
                "ServiceException" => {
                    return RusotoError::Service(RejectSharedDirectoryError::Service(err.msg))
                }
                "ValidationException" => return RusotoError::Validation(err.msg),
                _ => {}
            }
        }
        return RusotoError::Unknown(res);
    }
}
impl fmt::Display for RejectSharedDirectoryError {
    fn fmt(&self, f: &mut fmt::Formatter) -> fmt::Result {
        match *self {
            RejectSharedDirectoryError::Client(ref cause) => write!(f, "{}", cause),
            RejectSharedDirectoryError::DirectoryAlreadyShared(ref cause) => write!(f, "{}", cause),
            RejectSharedDirectoryError::EntityDoesNotExist(ref cause) => write!(f, "{}", cause),
            RejectSharedDirectoryError::InvalidParameter(ref cause) => write!(f, "{}", cause),
            RejectSharedDirectoryError::Service(ref cause) => write!(f, "{}", cause),
        }
    }
}
impl Error for RejectSharedDirectoryError {}
/// Errors returned by RemoveIpRoutes
#[derive(Debug, PartialEq)]
pub enum RemoveIpRoutesError {
    /// <p>A client exception has occurred.</p>
    Client(String),
    /// <p>The specified directory is unavailable or could not be found.</p>
    DirectoryUnavailable(String),
    /// <p>The specified entity could not be found.</p>
    EntityDoesNotExist(String),
    /// <p>One or more parameters are not valid.</p>
    InvalidParameter(String),
    /// <p>An exception has occurred in AWS Directory Service.</p>
    Service(String),
}

impl RemoveIpRoutesError {
    pub fn from_response(res: BufferedHttpResponse) -> RusotoError<RemoveIpRoutesError> {
        if let Some(err) = proto::json::Error::parse(&res) {
            match err.typ.as_str() {
                "ClientException" => {
                    return RusotoError::Service(RemoveIpRoutesError::Client(err.msg))
                }
                "DirectoryUnavailableException" => {
                    return RusotoError::Service(RemoveIpRoutesError::DirectoryUnavailable(err.msg))
                }
                "EntityDoesNotExistException" => {
                    return RusotoError::Service(RemoveIpRoutesError::EntityDoesNotExist(err.msg))
                }
                "InvalidParameterException" => {
                    return RusotoError::Service(RemoveIpRoutesError::InvalidParameter(err.msg))
                }
                "ServiceException" => {
                    return RusotoError::Service(RemoveIpRoutesError::Service(err.msg))
                }
                "ValidationException" => return RusotoError::Validation(err.msg),
                _ => {}
            }
        }
        return RusotoError::Unknown(res);
    }
}
impl fmt::Display for RemoveIpRoutesError {
    fn fmt(&self, f: &mut fmt::Formatter) -> fmt::Result {
        match *self {
            RemoveIpRoutesError::Client(ref cause) => write!(f, "{}", cause),
            RemoveIpRoutesError::DirectoryUnavailable(ref cause) => write!(f, "{}", cause),
            RemoveIpRoutesError::EntityDoesNotExist(ref cause) => write!(f, "{}", cause),
            RemoveIpRoutesError::InvalidParameter(ref cause) => write!(f, "{}", cause),
            RemoveIpRoutesError::Service(ref cause) => write!(f, "{}", cause),
        }
    }
}
impl Error for RemoveIpRoutesError {}
/// Errors returned by RemoveTagsFromResource
#[derive(Debug, PartialEq)]
pub enum RemoveTagsFromResourceError {
    /// <p>A client exception has occurred.</p>
    Client(String),
    /// <p>The specified entity could not be found.</p>
    EntityDoesNotExist(String),
    /// <p>One or more parameters are not valid.</p>
    InvalidParameter(String),
    /// <p>An exception has occurred in AWS Directory Service.</p>
    Service(String),
}

impl RemoveTagsFromResourceError {
    pub fn from_response(res: BufferedHttpResponse) -> RusotoError<RemoveTagsFromResourceError> {
        if let Some(err) = proto::json::Error::parse(&res) {
            match err.typ.as_str() {
                "ClientException" => {
                    return RusotoError::Service(RemoveTagsFromResourceError::Client(err.msg))
                }
                "EntityDoesNotExistException" => {
                    return RusotoError::Service(RemoveTagsFromResourceError::EntityDoesNotExist(
                        err.msg,
                    ))
                }
                "InvalidParameterException" => {
                    return RusotoError::Service(RemoveTagsFromResourceError::InvalidParameter(
                        err.msg,
                    ))
                }
                "ServiceException" => {
                    return RusotoError::Service(RemoveTagsFromResourceError::Service(err.msg))
                }
                "ValidationException" => return RusotoError::Validation(err.msg),
                _ => {}
            }
        }
        return RusotoError::Unknown(res);
    }
}
impl fmt::Display for RemoveTagsFromResourceError {
    fn fmt(&self, f: &mut fmt::Formatter) -> fmt::Result {
        match *self {
            RemoveTagsFromResourceError::Client(ref cause) => write!(f, "{}", cause),
            RemoveTagsFromResourceError::EntityDoesNotExist(ref cause) => write!(f, "{}", cause),
            RemoveTagsFromResourceError::InvalidParameter(ref cause) => write!(f, "{}", cause),
            RemoveTagsFromResourceError::Service(ref cause) => write!(f, "{}", cause),
        }
    }
}
impl Error for RemoveTagsFromResourceError {}
/// Errors returned by ResetUserPassword
#[derive(Debug, PartialEq)]
pub enum ResetUserPasswordError {
    /// <p>A client exception has occurred.</p>
    Client(String),
    /// <p>The specified directory is unavailable or could not be found.</p>
    DirectoryUnavailable(String),
    /// <p>The specified entity could not be found.</p>
    EntityDoesNotExist(String),
    /// <p>The new password provided by the user does not meet the password complexity requirements defined in your directory.</p>
    InvalidPassword(String),
    /// <p>An exception has occurred in AWS Directory Service.</p>
    Service(String),
    /// <p>The operation is not supported.</p>
    UnsupportedOperation(String),
    /// <p>The user provided a username that does not exist in your directory.</p>
    UserDoesNotExist(String),
}

impl ResetUserPasswordError {
    pub fn from_response(res: BufferedHttpResponse) -> RusotoError<ResetUserPasswordError> {
        if let Some(err) = proto::json::Error::parse(&res) {
            match err.typ.as_str() {
                "ClientException" => {
                    return RusotoError::Service(ResetUserPasswordError::Client(err.msg))
                }
                "DirectoryUnavailableException" => {
                    return RusotoError::Service(ResetUserPasswordError::DirectoryUnavailable(
                        err.msg,
                    ))
                }
                "EntityDoesNotExistException" => {
                    return RusotoError::Service(ResetUserPasswordError::EntityDoesNotExist(
                        err.msg,
                    ))
                }
                "InvalidPasswordException" => {
                    return RusotoError::Service(ResetUserPasswordError::InvalidPassword(err.msg))
                }
                "ServiceException" => {
                    return RusotoError::Service(ResetUserPasswordError::Service(err.msg))
                }
                "UnsupportedOperationException" => {
                    return RusotoError::Service(ResetUserPasswordError::UnsupportedOperation(
                        err.msg,
                    ))
                }
                "UserDoesNotExistException" => {
                    return RusotoError::Service(ResetUserPasswordError::UserDoesNotExist(err.msg))
                }
                "ValidationException" => return RusotoError::Validation(err.msg),
                _ => {}
            }
        }
        return RusotoError::Unknown(res);
    }
}
impl fmt::Display for ResetUserPasswordError {
    fn fmt(&self, f: &mut fmt::Formatter) -> fmt::Result {
        match *self {
            ResetUserPasswordError::Client(ref cause) => write!(f, "{}", cause),
            ResetUserPasswordError::DirectoryUnavailable(ref cause) => write!(f, "{}", cause),
            ResetUserPasswordError::EntityDoesNotExist(ref cause) => write!(f, "{}", cause),
            ResetUserPasswordError::InvalidPassword(ref cause) => write!(f, "{}", cause),
            ResetUserPasswordError::Service(ref cause) => write!(f, "{}", cause),
            ResetUserPasswordError::UnsupportedOperation(ref cause) => write!(f, "{}", cause),
            ResetUserPasswordError::UserDoesNotExist(ref cause) => write!(f, "{}", cause),
        }
    }
}
impl Error for ResetUserPasswordError {}
/// Errors returned by RestoreFromSnapshot
#[derive(Debug, PartialEq)]
pub enum RestoreFromSnapshotError {
    /// <p>A client exception has occurred.</p>
    Client(String),
    /// <p>The specified entity could not be found.</p>
    EntityDoesNotExist(String),
    /// <p>One or more parameters are not valid.</p>
    InvalidParameter(String),
    /// <p>An exception has occurred in AWS Directory Service.</p>
    Service(String),
}

impl RestoreFromSnapshotError {
    pub fn from_response(res: BufferedHttpResponse) -> RusotoError<RestoreFromSnapshotError> {
        if let Some(err) = proto::json::Error::parse(&res) {
            match err.typ.as_str() {
                "ClientException" => {
                    return RusotoError::Service(RestoreFromSnapshotError::Client(err.msg))
                }
                "EntityDoesNotExistException" => {
                    return RusotoError::Service(RestoreFromSnapshotError::EntityDoesNotExist(
                        err.msg,
                    ))
                }
                "InvalidParameterException" => {
                    return RusotoError::Service(RestoreFromSnapshotError::InvalidParameter(
                        err.msg,
                    ))
                }
                "ServiceException" => {
                    return RusotoError::Service(RestoreFromSnapshotError::Service(err.msg))
                }
                "ValidationException" => return RusotoError::Validation(err.msg),
                _ => {}
            }
        }
        return RusotoError::Unknown(res);
    }
}
impl fmt::Display for RestoreFromSnapshotError {
    fn fmt(&self, f: &mut fmt::Formatter) -> fmt::Result {
        match *self {
            RestoreFromSnapshotError::Client(ref cause) => write!(f, "{}", cause),
            RestoreFromSnapshotError::EntityDoesNotExist(ref cause) => write!(f, "{}", cause),
            RestoreFromSnapshotError::InvalidParameter(ref cause) => write!(f, "{}", cause),
            RestoreFromSnapshotError::Service(ref cause) => write!(f, "{}", cause),
        }
    }
}
impl Error for RestoreFromSnapshotError {}
/// Errors returned by ShareDirectory
#[derive(Debug, PartialEq)]
pub enum ShareDirectoryError {
    /// <p>You do not have sufficient access to perform this action.</p>
    AccessDenied(String),
    /// <p>A client exception has occurred.</p>
    Client(String),
    /// <p>The specified directory has already been shared with this AWS account.</p>
    DirectoryAlreadyShared(String),
    /// <p>The specified entity could not be found.</p>
    EntityDoesNotExist(String),
    /// <p>One or more parameters are not valid.</p>
    InvalidParameter(String),
    /// <p>The specified shared target is not valid.</p>
    InvalidTarget(String),
    /// <p>Exception encountered while trying to access your AWS organization.</p>
    Organizations(String),
    /// <p>An exception has occurred in AWS Directory Service.</p>
    Service(String),
    /// <p>The maximum number of AWS accounts that you can share with this directory has been reached.</p>
    ShareLimitExceeded(String),
    /// <p>The operation is not supported.</p>
    UnsupportedOperation(String),
}

impl ShareDirectoryError {
    pub fn from_response(res: BufferedHttpResponse) -> RusotoError<ShareDirectoryError> {
        if let Some(err) = proto::json::Error::parse(&res) {
            match err.typ.as_str() {
                "AccessDeniedException" => {
                    return RusotoError::Service(ShareDirectoryError::AccessDenied(err.msg))
                }
                "ClientException" => {
                    return RusotoError::Service(ShareDirectoryError::Client(err.msg))
                }
                "DirectoryAlreadySharedException" => {
                    return RusotoError::Service(ShareDirectoryError::DirectoryAlreadyShared(
                        err.msg,
                    ))
                }
                "EntityDoesNotExistException" => {
                    return RusotoError::Service(ShareDirectoryError::EntityDoesNotExist(err.msg))
                }
                "InvalidParameterException" => {
                    return RusotoError::Service(ShareDirectoryError::InvalidParameter(err.msg))
                }
                "InvalidTargetException" => {
                    return RusotoError::Service(ShareDirectoryError::InvalidTarget(err.msg))
                }
                "OrganizationsException" => {
                    return RusotoError::Service(ShareDirectoryError::Organizations(err.msg))
                }
                "ServiceException" => {
                    return RusotoError::Service(ShareDirectoryError::Service(err.msg))
                }
                "ShareLimitExceededException" => {
                    return RusotoError::Service(ShareDirectoryError::ShareLimitExceeded(err.msg))
                }
                "UnsupportedOperationException" => {
                    return RusotoError::Service(ShareDirectoryError::UnsupportedOperation(err.msg))
                }
                "ValidationException" => return RusotoError::Validation(err.msg),
                _ => {}
            }
        }
        return RusotoError::Unknown(res);
    }
}
impl fmt::Display for ShareDirectoryError {
    fn fmt(&self, f: &mut fmt::Formatter) -> fmt::Result {
        match *self {
            ShareDirectoryError::AccessDenied(ref cause) => write!(f, "{}", cause),
            ShareDirectoryError::Client(ref cause) => write!(f, "{}", cause),
            ShareDirectoryError::DirectoryAlreadyShared(ref cause) => write!(f, "{}", cause),
            ShareDirectoryError::EntityDoesNotExist(ref cause) => write!(f, "{}", cause),
            ShareDirectoryError::InvalidParameter(ref cause) => write!(f, "{}", cause),
            ShareDirectoryError::InvalidTarget(ref cause) => write!(f, "{}", cause),
            ShareDirectoryError::Organizations(ref cause) => write!(f, "{}", cause),
            ShareDirectoryError::Service(ref cause) => write!(f, "{}", cause),
            ShareDirectoryError::ShareLimitExceeded(ref cause) => write!(f, "{}", cause),
            ShareDirectoryError::UnsupportedOperation(ref cause) => write!(f, "{}", cause),
        }
    }
}
impl Error for ShareDirectoryError {}
/// Errors returned by StartSchemaExtension
#[derive(Debug, PartialEq)]
pub enum StartSchemaExtensionError {
    /// <p>A client exception has occurred.</p>
    Client(String),
    /// <p>The specified directory is unavailable or could not be found.</p>
    DirectoryUnavailable(String),
    /// <p>The specified entity could not be found.</p>
    EntityDoesNotExist(String),
    /// <p>One or more parameters are not valid.</p>
    InvalidParameter(String),
    /// <p>An exception has occurred in AWS Directory Service.</p>
    Service(String),
    /// <p>The maximum number of manual snapshots for the directory has been reached. You can use the <a>GetSnapshotLimits</a> operation to determine the snapshot limits for a directory.</p>
    SnapshotLimitExceeded(String),
}

impl StartSchemaExtensionError {
    pub fn from_response(res: BufferedHttpResponse) -> RusotoError<StartSchemaExtensionError> {
        if let Some(err) = proto::json::Error::parse(&res) {
            match err.typ.as_str() {
                "ClientException" => {
                    return RusotoError::Service(StartSchemaExtensionError::Client(err.msg))
                }
                "DirectoryUnavailableException" => {
                    return RusotoError::Service(StartSchemaExtensionError::DirectoryUnavailable(
                        err.msg,
                    ))
                }
                "EntityDoesNotExistException" => {
                    return RusotoError::Service(StartSchemaExtensionError::EntityDoesNotExist(
                        err.msg,
                    ))
                }
                "InvalidParameterException" => {
                    return RusotoError::Service(StartSchemaExtensionError::InvalidParameter(
                        err.msg,
                    ))
                }
                "ServiceException" => {
                    return RusotoError::Service(StartSchemaExtensionError::Service(err.msg))
                }
                "SnapshotLimitExceededException" => {
                    return RusotoError::Service(StartSchemaExtensionError::SnapshotLimitExceeded(
                        err.msg,
                    ))
                }
                "ValidationException" => return RusotoError::Validation(err.msg),
                _ => {}
            }
        }
        return RusotoError::Unknown(res);
    }
}
impl fmt::Display for StartSchemaExtensionError {
    fn fmt(&self, f: &mut fmt::Formatter) -> fmt::Result {
        match *self {
            StartSchemaExtensionError::Client(ref cause) => write!(f, "{}", cause),
            StartSchemaExtensionError::DirectoryUnavailable(ref cause) => write!(f, "{}", cause),
            StartSchemaExtensionError::EntityDoesNotExist(ref cause) => write!(f, "{}", cause),
            StartSchemaExtensionError::InvalidParameter(ref cause) => write!(f, "{}", cause),
            StartSchemaExtensionError::Service(ref cause) => write!(f, "{}", cause),
            StartSchemaExtensionError::SnapshotLimitExceeded(ref cause) => write!(f, "{}", cause),
        }
    }
}
impl Error for StartSchemaExtensionError {}
/// Errors returned by UnshareDirectory
#[derive(Debug, PartialEq)]
pub enum UnshareDirectoryError {
    /// <p>A client exception has occurred.</p>
    Client(String),
    /// <p>The specified directory has not been shared with this AWS account.</p>
    DirectoryNotShared(String),
    /// <p>The specified entity could not be found.</p>
    EntityDoesNotExist(String),
    /// <p>The specified shared target is not valid.</p>
    InvalidTarget(String),
    /// <p>An exception has occurred in AWS Directory Service.</p>
    Service(String),
}

impl UnshareDirectoryError {
    pub fn from_response(res: BufferedHttpResponse) -> RusotoError<UnshareDirectoryError> {
        if let Some(err) = proto::json::Error::parse(&res) {
            match err.typ.as_str() {
                "ClientException" => {
                    return RusotoError::Service(UnshareDirectoryError::Client(err.msg))
                }
                "DirectoryNotSharedException" => {
                    return RusotoError::Service(UnshareDirectoryError::DirectoryNotShared(err.msg))
                }
                "EntityDoesNotExistException" => {
                    return RusotoError::Service(UnshareDirectoryError::EntityDoesNotExist(err.msg))
                }
                "InvalidTargetException" => {
                    return RusotoError::Service(UnshareDirectoryError::InvalidTarget(err.msg))
                }
                "ServiceException" => {
                    return RusotoError::Service(UnshareDirectoryError::Service(err.msg))
                }
                "ValidationException" => return RusotoError::Validation(err.msg),
                _ => {}
            }
        }
        return RusotoError::Unknown(res);
    }
}
impl fmt::Display for UnshareDirectoryError {
    fn fmt(&self, f: &mut fmt::Formatter) -> fmt::Result {
        match *self {
            UnshareDirectoryError::Client(ref cause) => write!(f, "{}", cause),
            UnshareDirectoryError::DirectoryNotShared(ref cause) => write!(f, "{}", cause),
            UnshareDirectoryError::EntityDoesNotExist(ref cause) => write!(f, "{}", cause),
            UnshareDirectoryError::InvalidTarget(ref cause) => write!(f, "{}", cause),
            UnshareDirectoryError::Service(ref cause) => write!(f, "{}", cause),
        }
    }
}
impl Error for UnshareDirectoryError {}
/// Errors returned by UpdateConditionalForwarder
#[derive(Debug, PartialEq)]
pub enum UpdateConditionalForwarderError {
    /// <p>A client exception has occurred.</p>
    Client(String),
    /// <p>The specified directory is unavailable or could not be found.</p>
    DirectoryUnavailable(String),
    /// <p>The specified entity could not be found.</p>
    EntityDoesNotExist(String),
    /// <p>One or more parameters are not valid.</p>
    InvalidParameter(String),
    /// <p>An exception has occurred in AWS Directory Service.</p>
    Service(String),
    /// <p>The operation is not supported.</p>
    UnsupportedOperation(String),
}

impl UpdateConditionalForwarderError {
    pub fn from_response(
        res: BufferedHttpResponse,
    ) -> RusotoError<UpdateConditionalForwarderError> {
        if let Some(err) = proto::json::Error::parse(&res) {
            match err.typ.as_str() {
                "ClientException" => {
                    return RusotoError::Service(UpdateConditionalForwarderError::Client(err.msg))
                }
                "DirectoryUnavailableException" => {
                    return RusotoError::Service(
                        UpdateConditionalForwarderError::DirectoryUnavailable(err.msg),
                    )
                }
                "EntityDoesNotExistException" => {
                    return RusotoError::Service(
                        UpdateConditionalForwarderError::EntityDoesNotExist(err.msg),
                    )
                }
                "InvalidParameterException" => {
                    return RusotoError::Service(UpdateConditionalForwarderError::InvalidParameter(
                        err.msg,
                    ))
                }
                "ServiceException" => {
                    return RusotoError::Service(UpdateConditionalForwarderError::Service(err.msg))
                }
                "UnsupportedOperationException" => {
                    return RusotoError::Service(
                        UpdateConditionalForwarderError::UnsupportedOperation(err.msg),
                    )
                }
                "ValidationException" => return RusotoError::Validation(err.msg),
                _ => {}
            }
        }
        return RusotoError::Unknown(res);
    }
}
impl fmt::Display for UpdateConditionalForwarderError {
    fn fmt(&self, f: &mut fmt::Formatter) -> fmt::Result {
        match *self {
            UpdateConditionalForwarderError::Client(ref cause) => write!(f, "{}", cause),
            UpdateConditionalForwarderError::DirectoryUnavailable(ref cause) => {
                write!(f, "{}", cause)
            }
            UpdateConditionalForwarderError::EntityDoesNotExist(ref cause) => {
                write!(f, "{}", cause)
            }
            UpdateConditionalForwarderError::InvalidParameter(ref cause) => write!(f, "{}", cause),
            UpdateConditionalForwarderError::Service(ref cause) => write!(f, "{}", cause),
            UpdateConditionalForwarderError::UnsupportedOperation(ref cause) => {
                write!(f, "{}", cause)
            }
        }
    }
}
impl Error for UpdateConditionalForwarderError {}
/// Errors returned by UpdateNumberOfDomainControllers
#[derive(Debug, PartialEq)]
pub enum UpdateNumberOfDomainControllersError {
    /// <p>A client exception has occurred.</p>
    Client(String),
    /// <p>The specified directory is unavailable or could not be found.</p>
    DirectoryUnavailable(String),
    /// <p>The maximum allowed number of domain controllers per directory was exceeded. The default limit per directory is 20 domain controllers.</p>
    DomainControllerLimitExceeded(String),
    /// <p>The specified entity could not be found.</p>
    EntityDoesNotExist(String),
    /// <p>One or more parameters are not valid.</p>
    InvalidParameter(String),
    /// <p>An exception has occurred in AWS Directory Service.</p>
    Service(String),
    /// <p>The operation is not supported.</p>
    UnsupportedOperation(String),
}

impl UpdateNumberOfDomainControllersError {
    pub fn from_response(
        res: BufferedHttpResponse,
    ) -> RusotoError<UpdateNumberOfDomainControllersError> {
        if let Some(err) = proto::json::Error::parse(&res) {
            match err.typ.as_str() {
                "ClientException" => {
                    return RusotoError::Service(UpdateNumberOfDomainControllersError::Client(
                        err.msg,
                    ))
                }
                "DirectoryUnavailableException" => {
                    return RusotoError::Service(
                        UpdateNumberOfDomainControllersError::DirectoryUnavailable(err.msg),
                    )
                }
                "DomainControllerLimitExceededException" => {
                    return RusotoError::Service(
                        UpdateNumberOfDomainControllersError::DomainControllerLimitExceeded(
                            err.msg,
                        ),
                    )
                }
                "EntityDoesNotExistException" => {
                    return RusotoError::Service(
                        UpdateNumberOfDomainControllersError::EntityDoesNotExist(err.msg),
                    )
                }
                "InvalidParameterException" => {
                    return RusotoError::Service(
                        UpdateNumberOfDomainControllersError::InvalidParameter(err.msg),
                    )
                }
                "ServiceException" => {
                    return RusotoError::Service(UpdateNumberOfDomainControllersError::Service(
                        err.msg,
                    ))
                }
                "UnsupportedOperationException" => {
                    return RusotoError::Service(
                        UpdateNumberOfDomainControllersError::UnsupportedOperation(err.msg),
                    )
                }
                "ValidationException" => return RusotoError::Validation(err.msg),
                _ => {}
            }
        }
        return RusotoError::Unknown(res);
    }
}
impl fmt::Display for UpdateNumberOfDomainControllersError {
    fn fmt(&self, f: &mut fmt::Formatter) -> fmt::Result {
        match *self {
            UpdateNumberOfDomainControllersError::Client(ref cause) => write!(f, "{}", cause),
            UpdateNumberOfDomainControllersError::DirectoryUnavailable(ref cause) => {
                write!(f, "{}", cause)
            }
            UpdateNumberOfDomainControllersError::DomainControllerLimitExceeded(ref cause) => {
                write!(f, "{}", cause)
            }
            UpdateNumberOfDomainControllersError::EntityDoesNotExist(ref cause) => {
                write!(f, "{}", cause)
            }
            UpdateNumberOfDomainControllersError::InvalidParameter(ref cause) => {
                write!(f, "{}", cause)
            }
            UpdateNumberOfDomainControllersError::Service(ref cause) => write!(f, "{}", cause),
            UpdateNumberOfDomainControllersError::UnsupportedOperation(ref cause) => {
                write!(f, "{}", cause)
            }
        }
    }
}
impl Error for UpdateNumberOfDomainControllersError {}
/// Errors returned by UpdateRadius
#[derive(Debug, PartialEq)]
pub enum UpdateRadiusError {
    /// <p>A client exception has occurred.</p>
    Client(String),
    /// <p>The specified entity could not be found.</p>
    EntityDoesNotExist(String),
    /// <p>One or more parameters are not valid.</p>
    InvalidParameter(String),
    /// <p>An exception has occurred in AWS Directory Service.</p>
    Service(String),
}

impl UpdateRadiusError {
    pub fn from_response(res: BufferedHttpResponse) -> RusotoError<UpdateRadiusError> {
        if let Some(err) = proto::json::Error::parse(&res) {
            match err.typ.as_str() {
                "ClientException" => {
                    return RusotoError::Service(UpdateRadiusError::Client(err.msg))
                }
                "EntityDoesNotExistException" => {
                    return RusotoError::Service(UpdateRadiusError::EntityDoesNotExist(err.msg))
                }
                "InvalidParameterException" => {
                    return RusotoError::Service(UpdateRadiusError::InvalidParameter(err.msg))
                }
                "ServiceException" => {
                    return RusotoError::Service(UpdateRadiusError::Service(err.msg))
                }
                "ValidationException" => return RusotoError::Validation(err.msg),
                _ => {}
            }
        }
        return RusotoError::Unknown(res);
    }
}
impl fmt::Display for UpdateRadiusError {
    fn fmt(&self, f: &mut fmt::Formatter) -> fmt::Result {
        match *self {
            UpdateRadiusError::Client(ref cause) => write!(f, "{}", cause),
            UpdateRadiusError::EntityDoesNotExist(ref cause) => write!(f, "{}", cause),
            UpdateRadiusError::InvalidParameter(ref cause) => write!(f, "{}", cause),
            UpdateRadiusError::Service(ref cause) => write!(f, "{}", cause),
        }
    }
}
impl Error for UpdateRadiusError {}
/// Errors returned by UpdateTrust
#[derive(Debug, PartialEq)]
pub enum UpdateTrustError {
    /// <p>A client exception has occurred.</p>
    Client(String),
    /// <p>The specified entity could not be found.</p>
    EntityDoesNotExist(String),
    /// <p>One or more parameters are not valid.</p>
    InvalidParameter(String),
    /// <p>An exception has occurred in AWS Directory Service.</p>
    Service(String),
}

impl UpdateTrustError {
    pub fn from_response(res: BufferedHttpResponse) -> RusotoError<UpdateTrustError> {
        if let Some(err) = proto::json::Error::parse(&res) {
            match err.typ.as_str() {
                "ClientException" => {
                    return RusotoError::Service(UpdateTrustError::Client(err.msg))
                }
                "EntityDoesNotExistException" => {
                    return RusotoError::Service(UpdateTrustError::EntityDoesNotExist(err.msg))
                }
                "InvalidParameterException" => {
                    return RusotoError::Service(UpdateTrustError::InvalidParameter(err.msg))
                }
                "ServiceException" => {
                    return RusotoError::Service(UpdateTrustError::Service(err.msg))
                }
                "ValidationException" => return RusotoError::Validation(err.msg),
                _ => {}
            }
        }
        return RusotoError::Unknown(res);
    }
}
impl fmt::Display for UpdateTrustError {
    fn fmt(&self, f: &mut fmt::Formatter) -> fmt::Result {
        match *self {
            UpdateTrustError::Client(ref cause) => write!(f, "{}", cause),
            UpdateTrustError::EntityDoesNotExist(ref cause) => write!(f, "{}", cause),
            UpdateTrustError::InvalidParameter(ref cause) => write!(f, "{}", cause),
            UpdateTrustError::Service(ref cause) => write!(f, "{}", cause),
        }
    }
}
impl Error for UpdateTrustError {}
/// Errors returned by VerifyTrust
#[derive(Debug, PartialEq)]
pub enum VerifyTrustError {
    /// <p>A client exception has occurred.</p>
    Client(String),
    /// <p>The specified entity could not be found.</p>
    EntityDoesNotExist(String),
    /// <p>One or more parameters are not valid.</p>
    InvalidParameter(String),
    /// <p>An exception has occurred in AWS Directory Service.</p>
    Service(String),
    /// <p>The operation is not supported.</p>
    UnsupportedOperation(String),
}

impl VerifyTrustError {
    pub fn from_response(res: BufferedHttpResponse) -> RusotoError<VerifyTrustError> {
        if let Some(err) = proto::json::Error::parse(&res) {
            match err.typ.as_str() {
                "ClientException" => {
                    return RusotoError::Service(VerifyTrustError::Client(err.msg))
                }
                "EntityDoesNotExistException" => {
                    return RusotoError::Service(VerifyTrustError::EntityDoesNotExist(err.msg))
                }
                "InvalidParameterException" => {
                    return RusotoError::Service(VerifyTrustError::InvalidParameter(err.msg))
                }
                "ServiceException" => {
                    return RusotoError::Service(VerifyTrustError::Service(err.msg))
                }
                "UnsupportedOperationException" => {
                    return RusotoError::Service(VerifyTrustError::UnsupportedOperation(err.msg))
                }
                "ValidationException" => return RusotoError::Validation(err.msg),
                _ => {}
            }
        }
        return RusotoError::Unknown(res);
    }
}
impl fmt::Display for VerifyTrustError {
    fn fmt(&self, f: &mut fmt::Formatter) -> fmt::Result {
        match *self {
            VerifyTrustError::Client(ref cause) => write!(f, "{}", cause),
            VerifyTrustError::EntityDoesNotExist(ref cause) => write!(f, "{}", cause),
            VerifyTrustError::InvalidParameter(ref cause) => write!(f, "{}", cause),
            VerifyTrustError::Service(ref cause) => write!(f, "{}", cause),
            VerifyTrustError::UnsupportedOperation(ref cause) => write!(f, "{}", cause),
        }
    }
}
impl Error for VerifyTrustError {}
/// Trait representing the capabilities of the Directory Service API. Directory Service clients implement this trait.
pub trait DirectoryService {
    /// <p>Accepts a directory sharing request that was sent from the directory owner account.</p>
    fn accept_shared_directory(
        &self,
        input: AcceptSharedDirectoryRequest,
    ) -> RusotoFuture<AcceptSharedDirectoryResult, AcceptSharedDirectoryError>;

    /// <p>If the DNS server for your on-premises domain uses a publicly addressable IP address, you must add a CIDR address block to correctly route traffic to and from your Microsoft AD on Amazon Web Services. <i>AddIpRoutes</i> adds this address block. You can also use <i>AddIpRoutes</i> to facilitate routing traffic that uses public IP ranges from your Microsoft AD on AWS to a peer VPC. </p> <p>Before you call <i>AddIpRoutes</i>, ensure that all of the required permissions have been explicitly granted through a policy. For details about what permissions are required to run the <i>AddIpRoutes</i> operation, see <a href="http://docs.aws.amazon.com/directoryservice/latest/admin-guide/UsingWithDS_IAM_ResourcePermissions.html">AWS Directory Service API Permissions: Actions, Resources, and Conditions Reference</a>.</p>
    fn add_ip_routes(
        &self,
        input: AddIpRoutesRequest,
    ) -> RusotoFuture<AddIpRoutesResult, AddIpRoutesError>;

    /// <p>Adds or overwrites one or more tags for the specified directory. Each directory can have a maximum of 50 tags. Each tag consists of a key and optional value. Tag keys must be unique to each resource.</p>
    fn add_tags_to_resource(
        &self,
        input: AddTagsToResourceRequest,
    ) -> RusotoFuture<AddTagsToResourceResult, AddTagsToResourceError>;

    /// <p>Cancels an in-progress schema extension to a Microsoft AD directory. Once a schema extension has started replicating to all domain controllers, the task can no longer be canceled. A schema extension can be canceled during any of the following states; <code>Initializing</code>, <code>CreatingSnapshot</code>, and <code>UpdatingSchema</code>.</p>
    fn cancel_schema_extension(
        &self,
        input: CancelSchemaExtensionRequest,
    ) -> RusotoFuture<CancelSchemaExtensionResult, CancelSchemaExtensionError>;

    /// <p>Creates an AD Connector to connect to an on-premises directory.</p> <p>Before you call <code>ConnectDirectory</code>, ensure that all of the required permissions have been explicitly granted through a policy. For details about what permissions are required to run the <code>ConnectDirectory</code> operation, see <a href="http://docs.aws.amazon.com/directoryservice/latest/admin-guide/UsingWithDS_IAM_ResourcePermissions.html">AWS Directory Service API Permissions: Actions, Resources, and Conditions Reference</a>.</p>
    fn connect_directory(
        &self,
        input: ConnectDirectoryRequest,
    ) -> RusotoFuture<ConnectDirectoryResult, ConnectDirectoryError>;

    /// <p><p>Creates an alias for a directory and assigns the alias to the directory. The alias is used to construct the access URL for the directory, such as <code>http://&lt;alias&gt;.awsapps.com</code>.</p> <important> <p>After an alias has been created, it cannot be deleted or reused, so this operation should only be used when absolutely necessary.</p> </important></p>
    fn create_alias(
        &self,
        input: CreateAliasRequest,
    ) -> RusotoFuture<CreateAliasResult, CreateAliasError>;

    /// <p>Creates a computer account in the specified directory, and joins the computer to the directory.</p>
    fn create_computer(
        &self,
        input: CreateComputerRequest,
    ) -> RusotoFuture<CreateComputerResult, CreateComputerError>;

    /// <p>Creates a conditional forwarder associated with your AWS directory. Conditional forwarders are required in order to set up a trust relationship with another domain. The conditional forwarder points to the trusted domain.</p>
    fn create_conditional_forwarder(
        &self,
        input: CreateConditionalForwarderRequest,
    ) -> RusotoFuture<CreateConditionalForwarderResult, CreateConditionalForwarderError>;

    /// <p>Creates a Simple AD directory. For more information, see <a href="https://docs.aws.amazon.com/directoryservice/latest/admin-guide/directory_simple_ad.html">Simple Active Directory</a> in the <i>AWS Directory Service Admin Guide</i>.</p> <p>Before you call <code>CreateDirectory</code>, ensure that all of the required permissions have been explicitly granted through a policy. For details about what permissions are required to run the <code>CreateDirectory</code> operation, see <a href="http://docs.aws.amazon.com/directoryservice/latest/admin-guide/UsingWithDS_IAM_ResourcePermissions.html">AWS Directory Service API Permissions: Actions, Resources, and Conditions Reference</a>.</p>
    fn create_directory(
        &self,
        input: CreateDirectoryRequest,
    ) -> RusotoFuture<CreateDirectoryResult, CreateDirectoryError>;

    /// <p>Creates a subscription to forward real-time Directory Service domain controller security logs to the specified Amazon CloudWatch log group in your AWS account.</p>
    fn create_log_subscription(
        &self,
        input: CreateLogSubscriptionRequest,
    ) -> RusotoFuture<CreateLogSubscriptionResult, CreateLogSubscriptionError>;

    /// <p>Creates a Microsoft AD directory in the AWS Cloud. For more information, see <a href="https://docs.aws.amazon.com/directoryservice/latest/admin-guide/directory_microsoft_ad.html">AWS Managed Microsoft AD</a> in the <i>AWS Directory Service Admin Guide</i>.</p> <p>Before you call <i>CreateMicrosoftAD</i>, ensure that all of the required permissions have been explicitly granted through a policy. For details about what permissions are required to run the <i>CreateMicrosoftAD</i> operation, see <a href="http://docs.aws.amazon.com/directoryservice/latest/admin-guide/UsingWithDS_IAM_ResourcePermissions.html">AWS Directory Service API Permissions: Actions, Resources, and Conditions Reference</a>.</p>
    fn create_microsoft_ad(
        &self,
        input: CreateMicrosoftADRequest,
    ) -> RusotoFuture<CreateMicrosoftADResult, CreateMicrosoftADError>;

    /// <p><p>Creates a snapshot of a Simple AD or Microsoft AD directory in the AWS cloud.</p> <note> <p>You cannot take snapshots of AD Connector directories.</p> </note></p>
    fn create_snapshot(
        &self,
        input: CreateSnapshotRequest,
    ) -> RusotoFuture<CreateSnapshotResult, CreateSnapshotError>;

    /// <p>AWS Directory Service for Microsoft Active Directory allows you to configure trust relationships. For example, you can establish a trust between your AWS Managed Microsoft AD directory, and your existing on-premises Microsoft Active Directory. This would allow you to provide users and groups access to resources in either domain, with a single set of credentials.</p> <p>This action initiates the creation of the AWS side of a trust relationship between an AWS Managed Microsoft AD directory and an external domain. You can create either a forest trust or an external trust.</p>
    fn create_trust(
        &self,
        input: CreateTrustRequest,
    ) -> RusotoFuture<CreateTrustResult, CreateTrustError>;

    /// <p>Deletes a conditional forwarder that has been set up for your AWS directory.</p>
    fn delete_conditional_forwarder(
        &self,
        input: DeleteConditionalForwarderRequest,
    ) -> RusotoFuture<DeleteConditionalForwarderResult, DeleteConditionalForwarderError>;

    /// <p>Deletes an AWS Directory Service directory.</p> <p>Before you call <code>DeleteDirectory</code>, ensure that all of the required permissions have been explicitly granted through a policy. For details about what permissions are required to run the <code>DeleteDirectory</code> operation, see <a href="http://docs.aws.amazon.com/directoryservice/latest/admin-guide/UsingWithDS_IAM_ResourcePermissions.html">AWS Directory Service API Permissions: Actions, Resources, and Conditions Reference</a>.</p>
    fn delete_directory(
        &self,
        input: DeleteDirectoryRequest,
    ) -> RusotoFuture<DeleteDirectoryResult, DeleteDirectoryError>;

    /// <p>Deletes the specified log subscription.</p>
    fn delete_log_subscription(
        &self,
        input: DeleteLogSubscriptionRequest,
    ) -> RusotoFuture<DeleteLogSubscriptionResult, DeleteLogSubscriptionError>;

    /// <p>Deletes a directory snapshot.</p>
    fn delete_snapshot(
        &self,
        input: DeleteSnapshotRequest,
    ) -> RusotoFuture<DeleteSnapshotResult, DeleteSnapshotError>;

    /// <p>Deletes an existing trust relationship between your AWS Managed Microsoft AD directory and an external domain.</p>
    fn delete_trust(
        &self,
        input: DeleteTrustRequest,
    ) -> RusotoFuture<DeleteTrustResult, DeleteTrustError>;

    /// <p>Deletes from the system the certificate that was registered for a secured LDAP connection.</p>
    fn deregister_certificate(
        &self,
        input: DeregisterCertificateRequest,
    ) -> RusotoFuture<DeregisterCertificateResult, DeregisterCertificateError>;

    /// <p>Removes the specified directory as a publisher to the specified SNS topic.</p>
    fn deregister_event_topic(
        &self,
        input: DeregisterEventTopicRequest,
    ) -> RusotoFuture<DeregisterEventTopicResult, DeregisterEventTopicError>;

    /// <p>Displays information about the certificate registered for a secured LDAP connection.</p>
    fn describe_certificate(
        &self,
        input: DescribeCertificateRequest,
    ) -> RusotoFuture<DescribeCertificateResult, DescribeCertificateError>;

    /// <p>Obtains information about the conditional forwarders for this account.</p> <p>If no input parameters are provided for RemoteDomainNames, this request describes all conditional forwarders for the specified directory ID.</p>
    fn describe_conditional_forwarders(
        &self,
        input: DescribeConditionalForwardersRequest,
    ) -> RusotoFuture<DescribeConditionalForwardersResult, DescribeConditionalForwardersError>;

    /// <p>Obtains information about the directories that belong to this account.</p> <p>You can retrieve information about specific directories by passing the directory identifiers in the <code>DirectoryIds</code> parameter. Otherwise, all directories that belong to the current account are returned.</p> <p>This operation supports pagination with the use of the <code>NextToken</code> request and response parameters. If more results are available, the <code>DescribeDirectoriesResult.NextToken</code> member contains a token that you pass in the next call to <a>DescribeDirectories</a> to retrieve the next set of items.</p> <p>You can also specify a maximum number of return results with the <code>Limit</code> parameter.</p>
    fn describe_directories(
        &self,
        input: DescribeDirectoriesRequest,
    ) -> RusotoFuture<DescribeDirectoriesResult, DescribeDirectoriesError>;

    /// <p>Provides information about any domain controllers in your directory.</p>
    fn describe_domain_controllers(
        &self,
        input: DescribeDomainControllersRequest,
    ) -> RusotoFuture<DescribeDomainControllersResult, DescribeDomainControllersError>;

    /// <p>Obtains information about which SNS topics receive status messages from the specified directory.</p> <p>If no input parameters are provided, such as DirectoryId or TopicName, this request describes all of the associations in the account.</p>
    fn describe_event_topics(
        &self,
        input: DescribeEventTopicsRequest,
    ) -> RusotoFuture<DescribeEventTopicsResult, DescribeEventTopicsError>;

    /// <p>Describes the status of LDAP security for the specified directory.</p>
    fn describe_ldaps_settings(
        &self,
        input: DescribeLDAPSSettingsRequest,
    ) -> RusotoFuture<DescribeLDAPSSettingsResult, DescribeLDAPSSettingsError>;

    /// <p>Returns the shared directories in your account. </p>
    fn describe_shared_directories(
        &self,
        input: DescribeSharedDirectoriesRequest,
    ) -> RusotoFuture<DescribeSharedDirectoriesResult, DescribeSharedDirectoriesError>;

    /// <p>Obtains information about the directory snapshots that belong to this account.</p> <p>This operation supports pagination with the use of the <i>NextToken</i> request and response parameters. If more results are available, the <i>DescribeSnapshots.NextToken</i> member contains a token that you pass in the next call to <a>DescribeSnapshots</a> to retrieve the next set of items.</p> <p>You can also specify a maximum number of return results with the <i>Limit</i> parameter.</p>
    fn describe_snapshots(
        &self,
        input: DescribeSnapshotsRequest,
    ) -> RusotoFuture<DescribeSnapshotsResult, DescribeSnapshotsError>;

    /// <p>Obtains information about the trust relationships for this account.</p> <p>If no input parameters are provided, such as DirectoryId or TrustIds, this request describes all the trust relationships belonging to the account.</p>
    fn describe_trusts(
        &self,
        input: DescribeTrustsRequest,
    ) -> RusotoFuture<DescribeTrustsResult, DescribeTrustsError>;

    /// <p>Deactivates LDAP secure calls for the specified directory.</p>
    fn disable_ldaps(
        &self,
        input: DisableLDAPSRequest,
    ) -> RusotoFuture<DisableLDAPSResult, DisableLDAPSError>;

    /// <p>Disables multi-factor authentication (MFA) with the Remote Authentication Dial In User Service (RADIUS) server for an AD Connector or Microsoft AD directory.</p>
    fn disable_radius(
        &self,
        input: DisableRadiusRequest,
    ) -> RusotoFuture<DisableRadiusResult, DisableRadiusError>;

    /// <p>Disables single-sign on for a directory.</p>
    fn disable_sso(
        &self,
        input: DisableSsoRequest,
    ) -> RusotoFuture<DisableSsoResult, DisableSsoError>;

    /// <p>Activates the switch for the specific directory to always use LDAP secure calls.</p>
    fn enable_ldaps(
        &self,
        input: EnableLDAPSRequest,
    ) -> RusotoFuture<EnableLDAPSResult, EnableLDAPSError>;

    /// <p>Enables multi-factor authentication (MFA) with the Remote Authentication Dial In User Service (RADIUS) server for an AD Connector or Microsoft AD directory.</p>
    fn enable_radius(
        &self,
        input: EnableRadiusRequest,
    ) -> RusotoFuture<EnableRadiusResult, EnableRadiusError>;

    /// <p>Enables single sign-on for a directory. Single sign-on allows users in your directory to access certain AWS services from a computer joined to the directory without having to enter their credentials separately.</p>
    fn enable_sso(&self, input: EnableSsoRequest) -> RusotoFuture<EnableSsoResult, EnableSsoError>;

    /// <p>Obtains directory limit information for the current Region.</p>
    fn get_directory_limits(
        &self,
    ) -> RusotoFuture<GetDirectoryLimitsResult, GetDirectoryLimitsError>;

    /// <p>Obtains the manual snapshot limits for a directory.</p>
    fn get_snapshot_limits(
        &self,
        input: GetSnapshotLimitsRequest,
    ) -> RusotoFuture<GetSnapshotLimitsResult, GetSnapshotLimitsError>;

    /// <p>For the specified directory, lists all the certificates registered for a secured LDAP connection.</p>
    fn list_certificates(
        &self,
        input: ListCertificatesRequest,
    ) -> RusotoFuture<ListCertificatesResult, ListCertificatesError>;

    /// <p>Lists the address blocks that you have added to a directory.</p>
    fn list_ip_routes(
        &self,
        input: ListIpRoutesRequest,
    ) -> RusotoFuture<ListIpRoutesResult, ListIpRoutesError>;

    /// <p>Lists the active log subscriptions for the AWS account.</p>
    fn list_log_subscriptions(
        &self,
        input: ListLogSubscriptionsRequest,
    ) -> RusotoFuture<ListLogSubscriptionsResult, ListLogSubscriptionsError>;

    /// <p>Lists all schema extensions applied to a Microsoft AD Directory.</p>
    fn list_schema_extensions(
        &self,
        input: ListSchemaExtensionsRequest,
    ) -> RusotoFuture<ListSchemaExtensionsResult, ListSchemaExtensionsError>;

    /// <p>Lists all tags on a directory.</p>
    fn list_tags_for_resource(
        &self,
        input: ListTagsForResourceRequest,
    ) -> RusotoFuture<ListTagsForResourceResult, ListTagsForResourceError>;

    /// <p>Registers a certificate for secured LDAP connection.</p>
    fn register_certificate(
        &self,
        input: RegisterCertificateRequest,
    ) -> RusotoFuture<RegisterCertificateResult, RegisterCertificateError>;

    /// <p>Associates a directory with an SNS topic. This establishes the directory as a publisher to the specified SNS topic. You can then receive email or text (SMS) messages when the status of your directory changes. You get notified if your directory goes from an Active status to an Impaired or Inoperable status. You also receive a notification when the directory returns to an Active status.</p>
    fn register_event_topic(
        &self,
        input: RegisterEventTopicRequest,
    ) -> RusotoFuture<RegisterEventTopicResult, RegisterEventTopicError>;

    /// <p>Rejects a directory sharing request that was sent from the directory owner account.</p>
    fn reject_shared_directory(
        &self,
        input: RejectSharedDirectoryRequest,
    ) -> RusotoFuture<RejectSharedDirectoryResult, RejectSharedDirectoryError>;

    /// <p>Removes IP address blocks from a directory.</p>
    fn remove_ip_routes(
        &self,
        input: RemoveIpRoutesRequest,
    ) -> RusotoFuture<RemoveIpRoutesResult, RemoveIpRoutesError>;

    /// <p>Removes tags from a directory.</p>
    fn remove_tags_from_resource(
        &self,
        input: RemoveTagsFromResourceRequest,
    ) -> RusotoFuture<RemoveTagsFromResourceResult, RemoveTagsFromResourceError>;

    /// <p><p>Resets the password for any user in your AWS Managed Microsoft AD or Simple AD directory.</p> <p>You can reset the password for any user in your directory with the following exceptions:</p> <ul> <li> <p>For Simple AD, you cannot reset the password for any user that is a member of either the <b>Domain Admins</b> or <b>Enterprise Admins</b> group except for the administrator user.</p> </li> <li> <p>For AWS Managed Microsoft AD, you can only reset the password for a user that is in an OU based off of the NetBIOS name that you typed when you created your directory. For example, you cannot reset the password for a user in the <b>AWS Reserved</b> OU. For more information about the OU structure for an AWS Managed Microsoft AD directory, see <a href="https://docs.aws.amazon.com/directoryservice/latest/admin-guide/ms_ad_getting_started_what_gets_created.html">What Gets Created</a> in the <i>AWS Directory Service Administration Guide</i>.</p> </li> </ul></p>
    fn reset_user_password(
        &self,
        input: ResetUserPasswordRequest,
    ) -> RusotoFuture<ResetUserPasswordResult, ResetUserPasswordError>;

    /// <p>Restores a directory using an existing directory snapshot.</p> <p>When you restore a directory from a snapshot, any changes made to the directory after the snapshot date are overwritten.</p> <p>This action returns as soon as the restore operation is initiated. You can monitor the progress of the restore operation by calling the <a>DescribeDirectories</a> operation with the directory identifier. When the <b>DirectoryDescription.Stage</b> value changes to <code>Active</code>, the restore operation is complete.</p>
    fn restore_from_snapshot(
        &self,
        input: RestoreFromSnapshotRequest,
    ) -> RusotoFuture<RestoreFromSnapshotResult, RestoreFromSnapshotError>;

    /// <p>Shares a specified directory (<code>DirectoryId</code>) in your AWS account (directory owner) with another AWS account (directory consumer). With this operation you can use your directory from any AWS account and from any Amazon VPC within an AWS Region.</p> <p>When you share your AWS Managed Microsoft AD directory, AWS Directory Service creates a shared directory in the directory consumer account. This shared directory contains the metadata to provide access to the directory within the directory owner account. The shared directory is visible in all VPCs in the directory consumer account.</p> <p>The <code>ShareMethod</code> parameter determines whether the specified directory can be shared between AWS accounts inside the same AWS organization (<code>ORGANIZATIONS</code>). It also determines whether you can share the directory with any other AWS account either inside or outside of the organization (<code>HANDSHAKE</code>).</p> <p>The <code>ShareNotes</code> parameter is only used when <code>HANDSHAKE</code> is called, which sends a directory sharing request to the directory consumer. </p>
    fn share_directory(
        &self,
        input: ShareDirectoryRequest,
    ) -> RusotoFuture<ShareDirectoryResult, ShareDirectoryError>;

    /// <p>Applies a schema extension to a Microsoft AD directory.</p>
    fn start_schema_extension(
        &self,
        input: StartSchemaExtensionRequest,
    ) -> RusotoFuture<StartSchemaExtensionResult, StartSchemaExtensionError>;

    /// <p>Stops the directory sharing between the directory owner and consumer accounts. </p>
    fn unshare_directory(
        &self,
        input: UnshareDirectoryRequest,
    ) -> RusotoFuture<UnshareDirectoryResult, UnshareDirectoryError>;

    /// <p>Updates a conditional forwarder that has been set up for your AWS directory.</p>
    fn update_conditional_forwarder(
        &self,
        input: UpdateConditionalForwarderRequest,
    ) -> RusotoFuture<UpdateConditionalForwarderResult, UpdateConditionalForwarderError>;

    /// <p>Adds or removes domain controllers to or from the directory. Based on the difference between current value and new value (provided through this API call), domain controllers will be added or removed. It may take up to 45 minutes for any new domain controllers to become fully active once the requested number of domain controllers is updated. During this time, you cannot make another update request.</p>
    fn update_number_of_domain_controllers(
        &self,
        input: UpdateNumberOfDomainControllersRequest,
    ) -> RusotoFuture<UpdateNumberOfDomainControllersResult, UpdateNumberOfDomainControllersError>;

    /// <p>Updates the Remote Authentication Dial In User Service (RADIUS) server information for an AD Connector or Microsoft AD directory.</p>
    fn update_radius(
        &self,
        input: UpdateRadiusRequest,
    ) -> RusotoFuture<UpdateRadiusResult, UpdateRadiusError>;

    /// <p>Updates the trust that has been set up between your AWS Managed Microsoft AD directory and an on-premises Active Directory.</p>
    fn update_trust(
        &self,
        input: UpdateTrustRequest,
    ) -> RusotoFuture<UpdateTrustResult, UpdateTrustError>;

    /// <p>AWS Directory Service for Microsoft Active Directory allows you to configure and verify trust relationships.</p> <p>This action verifies a trust relationship between your AWS Managed Microsoft AD directory and an external domain.</p>
    fn verify_trust(
        &self,
        input: VerifyTrustRequest,
    ) -> RusotoFuture<VerifyTrustResult, VerifyTrustError>;
}
/// A client for the Directory Service API.
#[derive(Clone)]
pub struct DirectoryServiceClient {
    client: Client,
    region: region::Region,
}

impl DirectoryServiceClient {
    /// Creates a client backed by the default tokio event loop.
    ///
    /// The client will use the default credentials provider and tls client.
    pub fn new(region: region::Region) -> DirectoryServiceClient {
        Self::new_with_client(Client::shared(), region)
    }

    pub fn new_with<P, D>(
        request_dispatcher: D,
        credentials_provider: P,
        region: region::Region,
    ) -> DirectoryServiceClient
    where
        P: ProvideAwsCredentials + Send + Sync + 'static,
        P::Future: Send,
        D: DispatchSignedRequest + Send + Sync + 'static,
        D::Future: Send,
    {
        Self::new_with_client(
            Client::new_with(credentials_provider, request_dispatcher),
            region,
        )
    }

    pub fn new_with_client(client: Client, region: region::Region) -> DirectoryServiceClient {
        DirectoryServiceClient { client, region }
    }
}

impl fmt::Debug for DirectoryServiceClient {
    fn fmt(&self, f: &mut fmt::Formatter<'_>) -> fmt::Result {
        f.debug_struct("DirectoryServiceClient")
            .field("region", &self.region)
            .finish()
    }
}

impl DirectoryService for DirectoryServiceClient {
    /// <p>Accepts a directory sharing request that was sent from the directory owner account.</p>
    fn accept_shared_directory(
        &self,
        input: AcceptSharedDirectoryRequest,
    ) -> RusotoFuture<AcceptSharedDirectoryResult, AcceptSharedDirectoryError> {
        let mut request = SignedRequest::new("POST", "ds", &self.region, "/");

        request.set_content_type("application/x-amz-json-1.1".to_owned());
        request.add_header(
            "x-amz-target",
            "DirectoryService_20150416.AcceptSharedDirectory",
        );
        let encoded = serde_json::to_string(&input).unwrap();
        request.set_payload(Some(encoded));

        self.client.sign_and_dispatch(request, |response| {
            if response.status.is_success() {
                Box::new(response.buffer().from_err().and_then(|response| {
                    proto::json::ResponsePayload::new(&response)
                        .deserialize::<AcceptSharedDirectoryResult, _>()
                }))
            } else {
                Box::new(
                    response.buffer().from_err().and_then(|response| {
                        Err(AcceptSharedDirectoryError::from_response(response))
                    }),
                )
            }
        })
    }

    /// <p>If the DNS server for your on-premises domain uses a publicly addressable IP address, you must add a CIDR address block to correctly route traffic to and from your Microsoft AD on Amazon Web Services. <i>AddIpRoutes</i> adds this address block. You can also use <i>AddIpRoutes</i> to facilitate routing traffic that uses public IP ranges from your Microsoft AD on AWS to a peer VPC. </p> <p>Before you call <i>AddIpRoutes</i>, ensure that all of the required permissions have been explicitly granted through a policy. For details about what permissions are required to run the <i>AddIpRoutes</i> operation, see <a href="http://docs.aws.amazon.com/directoryservice/latest/admin-guide/UsingWithDS_IAM_ResourcePermissions.html">AWS Directory Service API Permissions: Actions, Resources, and Conditions Reference</a>.</p>
    fn add_ip_routes(
        &self,
        input: AddIpRoutesRequest,
    ) -> RusotoFuture<AddIpRoutesResult, AddIpRoutesError> {
        let mut request = SignedRequest::new("POST", "ds", &self.region, "/");

        request.set_content_type("application/x-amz-json-1.1".to_owned());
        request.add_header("x-amz-target", "DirectoryService_20150416.AddIpRoutes");
        let encoded = serde_json::to_string(&input).unwrap();
        request.set_payload(Some(encoded));

        self.client.sign_and_dispatch(request, |response| {
            if response.status.is_success() {
                Box::new(response.buffer().from_err().and_then(|response| {
                    proto::json::ResponsePayload::new(&response)
                        .deserialize::<AddIpRoutesResult, _>()
                }))
            } else {
                Box::new(
                    response
                        .buffer()
                        .from_err()
                        .and_then(|response| Err(AddIpRoutesError::from_response(response))),
                )
            }
        })
    }

    /// <p>Adds or overwrites one or more tags for the specified directory. Each directory can have a maximum of 50 tags. Each tag consists of a key and optional value. Tag keys must be unique to each resource.</p>
    fn add_tags_to_resource(
        &self,
        input: AddTagsToResourceRequest,
    ) -> RusotoFuture<AddTagsToResourceResult, AddTagsToResourceError> {
        let mut request = SignedRequest::new("POST", "ds", &self.region, "/");

        request.set_content_type("application/x-amz-json-1.1".to_owned());
        request.add_header(
            "x-amz-target",
            "DirectoryService_20150416.AddTagsToResource",
        );
        let encoded = serde_json::to_string(&input).unwrap();
        request.set_payload(Some(encoded));

        self.client.sign_and_dispatch(request, |response| {
            if response.status.is_success() {
                Box::new(response.buffer().from_err().and_then(|response| {
                    proto::json::ResponsePayload::new(&response)
                        .deserialize::<AddTagsToResourceResult, _>()
                }))
            } else {
                Box::new(
                    response
                        .buffer()
                        .from_err()
                        .and_then(|response| Err(AddTagsToResourceError::from_response(response))),
                )
            }
        })
    }

    /// <p>Cancels an in-progress schema extension to a Microsoft AD directory. Once a schema extension has started replicating to all domain controllers, the task can no longer be canceled. A schema extension can be canceled during any of the following states; <code>Initializing</code>, <code>CreatingSnapshot</code>, and <code>UpdatingSchema</code>.</p>
    fn cancel_schema_extension(
        &self,
        input: CancelSchemaExtensionRequest,
    ) -> RusotoFuture<CancelSchemaExtensionResult, CancelSchemaExtensionError> {
        let mut request = SignedRequest::new("POST", "ds", &self.region, "/");

        request.set_content_type("application/x-amz-json-1.1".to_owned());
        request.add_header(
            "x-amz-target",
            "DirectoryService_20150416.CancelSchemaExtension",
        );
        let encoded = serde_json::to_string(&input).unwrap();
        request.set_payload(Some(encoded));

        self.client.sign_and_dispatch(request, |response| {
            if response.status.is_success() {
                Box::new(response.buffer().from_err().and_then(|response| {
                    proto::json::ResponsePayload::new(&response)
                        .deserialize::<CancelSchemaExtensionResult, _>()
                }))
            } else {
                Box::new(
                    response.buffer().from_err().and_then(|response| {
                        Err(CancelSchemaExtensionError::from_response(response))
                    }),
                )
            }
        })
    }

    /// <p>Creates an AD Connector to connect to an on-premises directory.</p> <p>Before you call <code>ConnectDirectory</code>, ensure that all of the required permissions have been explicitly granted through a policy. For details about what permissions are required to run the <code>ConnectDirectory</code> operation, see <a href="http://docs.aws.amazon.com/directoryservice/latest/admin-guide/UsingWithDS_IAM_ResourcePermissions.html">AWS Directory Service API Permissions: Actions, Resources, and Conditions Reference</a>.</p>
    fn connect_directory(
        &self,
        input: ConnectDirectoryRequest,
    ) -> RusotoFuture<ConnectDirectoryResult, ConnectDirectoryError> {
        let mut request = SignedRequest::new("POST", "ds", &self.region, "/");

        request.set_content_type("application/x-amz-json-1.1".to_owned());
        request.add_header("x-amz-target", "DirectoryService_20150416.ConnectDirectory");
        let encoded = serde_json::to_string(&input).unwrap();
        request.set_payload(Some(encoded));

        self.client.sign_and_dispatch(request, |response| {
            if response.status.is_success() {
                Box::new(response.buffer().from_err().and_then(|response| {
                    proto::json::ResponsePayload::new(&response)
                        .deserialize::<ConnectDirectoryResult, _>()
                }))
            } else {
                Box::new(
                    response
                        .buffer()
                        .from_err()
                        .and_then(|response| Err(ConnectDirectoryError::from_response(response))),
                )
            }
        })
    }

    /// <p><p>Creates an alias for a directory and assigns the alias to the directory. The alias is used to construct the access URL for the directory, such as <code>http://&lt;alias&gt;.awsapps.com</code>.</p> <important> <p>After an alias has been created, it cannot be deleted or reused, so this operation should only be used when absolutely necessary.</p> </important></p>
    fn create_alias(
        &self,
        input: CreateAliasRequest,
    ) -> RusotoFuture<CreateAliasResult, CreateAliasError> {
        let mut request = SignedRequest::new("POST", "ds", &self.region, "/");

        request.set_content_type("application/x-amz-json-1.1".to_owned());
        request.add_header("x-amz-target", "DirectoryService_20150416.CreateAlias");
        let encoded = serde_json::to_string(&input).unwrap();
        request.set_payload(Some(encoded));

        self.client.sign_and_dispatch(request, |response| {
            if response.status.is_success() {
                Box::new(response.buffer().from_err().and_then(|response| {
                    proto::json::ResponsePayload::new(&response)
                        .deserialize::<CreateAliasResult, _>()
                }))
            } else {
                Box::new(
                    response
                        .buffer()
                        .from_err()
                        .and_then(|response| Err(CreateAliasError::from_response(response))),
                )
            }
        })
    }

    /// <p>Creates a computer account in the specified directory, and joins the computer to the directory.</p>
    fn create_computer(
        &self,
        input: CreateComputerRequest,
    ) -> RusotoFuture<CreateComputerResult, CreateComputerError> {
        let mut request = SignedRequest::new("POST", "ds", &self.region, "/");

        request.set_content_type("application/x-amz-json-1.1".to_owned());
        request.add_header("x-amz-target", "DirectoryService_20150416.CreateComputer");
        let encoded = serde_json::to_string(&input).unwrap();
        request.set_payload(Some(encoded));

        self.client.sign_and_dispatch(request, |response| {
            if response.status.is_success() {
                Box::new(response.buffer().from_err().and_then(|response| {
                    proto::json::ResponsePayload::new(&response)
                        .deserialize::<CreateComputerResult, _>()
                }))
            } else {
                Box::new(
                    response
                        .buffer()
                        .from_err()
                        .and_then(|response| Err(CreateComputerError::from_response(response))),
                )
            }
        })
    }

    /// <p>Creates a conditional forwarder associated with your AWS directory. Conditional forwarders are required in order to set up a trust relationship with another domain. The conditional forwarder points to the trusted domain.</p>
    fn create_conditional_forwarder(
        &self,
        input: CreateConditionalForwarderRequest,
    ) -> RusotoFuture<CreateConditionalForwarderResult, CreateConditionalForwarderError> {
        let mut request = SignedRequest::new("POST", "ds", &self.region, "/");

        request.set_content_type("application/x-amz-json-1.1".to_owned());
        request.add_header(
            "x-amz-target",
            "DirectoryService_20150416.CreateConditionalForwarder",
        );
        let encoded = serde_json::to_string(&input).unwrap();
        request.set_payload(Some(encoded));

        self.client.sign_and_dispatch(request, |response| {
            if response.status.is_success() {
                Box::new(response.buffer().from_err().and_then(|response| {
                    proto::json::ResponsePayload::new(&response)
                        .deserialize::<CreateConditionalForwarderResult, _>()
                }))
            } else {
                Box::new(response.buffer().from_err().and_then(|response| {
                    Err(CreateConditionalForwarderError::from_response(response))
                }))
            }
        })
    }

    /// <p>Creates a Simple AD directory. For more information, see <a href="https://docs.aws.amazon.com/directoryservice/latest/admin-guide/directory_simple_ad.html">Simple Active Directory</a> in the <i>AWS Directory Service Admin Guide</i>.</p> <p>Before you call <code>CreateDirectory</code>, ensure that all of the required permissions have been explicitly granted through a policy. For details about what permissions are required to run the <code>CreateDirectory</code> operation, see <a href="http://docs.aws.amazon.com/directoryservice/latest/admin-guide/UsingWithDS_IAM_ResourcePermissions.html">AWS Directory Service API Permissions: Actions, Resources, and Conditions Reference</a>.</p>
    fn create_directory(
        &self,
        input: CreateDirectoryRequest,
    ) -> RusotoFuture<CreateDirectoryResult, CreateDirectoryError> {
        let mut request = SignedRequest::new("POST", "ds", &self.region, "/");

        request.set_content_type("application/x-amz-json-1.1".to_owned());
        request.add_header("x-amz-target", "DirectoryService_20150416.CreateDirectory");
        let encoded = serde_json::to_string(&input).unwrap();
        request.set_payload(Some(encoded));

        self.client.sign_and_dispatch(request, |response| {
            if response.status.is_success() {
                Box::new(response.buffer().from_err().and_then(|response| {
                    proto::json::ResponsePayload::new(&response)
                        .deserialize::<CreateDirectoryResult, _>()
                }))
            } else {
                Box::new(
                    response
                        .buffer()
                        .from_err()
                        .and_then(|response| Err(CreateDirectoryError::from_response(response))),
                )
            }
        })
    }

    /// <p>Creates a subscription to forward real-time Directory Service domain controller security logs to the specified Amazon CloudWatch log group in your AWS account.</p>
    fn create_log_subscription(
        &self,
        input: CreateLogSubscriptionRequest,
    ) -> RusotoFuture<CreateLogSubscriptionResult, CreateLogSubscriptionError> {
        let mut request = SignedRequest::new("POST", "ds", &self.region, "/");

        request.set_content_type("application/x-amz-json-1.1".to_owned());
        request.add_header(
            "x-amz-target",
            "DirectoryService_20150416.CreateLogSubscription",
        );
        let encoded = serde_json::to_string(&input).unwrap();
        request.set_payload(Some(encoded));

        self.client.sign_and_dispatch(request, |response| {
            if response.status.is_success() {
                Box::new(response.buffer().from_err().and_then(|response| {
                    proto::json::ResponsePayload::new(&response)
                        .deserialize::<CreateLogSubscriptionResult, _>()
                }))
            } else {
                Box::new(
                    response.buffer().from_err().and_then(|response| {
                        Err(CreateLogSubscriptionError::from_response(response))
                    }),
                )
            }
        })
    }

    /// <p>Creates a Microsoft AD directory in the AWS Cloud. For more information, see <a href="https://docs.aws.amazon.com/directoryservice/latest/admin-guide/directory_microsoft_ad.html">AWS Managed Microsoft AD</a> in the <i>AWS Directory Service Admin Guide</i>.</p> <p>Before you call <i>CreateMicrosoftAD</i>, ensure that all of the required permissions have been explicitly granted through a policy. For details about what permissions are required to run the <i>CreateMicrosoftAD</i> operation, see <a href="http://docs.aws.amazon.com/directoryservice/latest/admin-guide/UsingWithDS_IAM_ResourcePermissions.html">AWS Directory Service API Permissions: Actions, Resources, and Conditions Reference</a>.</p>
    fn create_microsoft_ad(
        &self,
        input: CreateMicrosoftADRequest,
    ) -> RusotoFuture<CreateMicrosoftADResult, CreateMicrosoftADError> {
        let mut request = SignedRequest::new("POST", "ds", &self.region, "/");

        request.set_content_type("application/x-amz-json-1.1".to_owned());
        request.add_header(
            "x-amz-target",
            "DirectoryService_20150416.CreateMicrosoftAD",
        );
        let encoded = serde_json::to_string(&input).unwrap();
        request.set_payload(Some(encoded));

        self.client.sign_and_dispatch(request, |response| {
            if response.status.is_success() {
                Box::new(response.buffer().from_err().and_then(|response| {
                    proto::json::ResponsePayload::new(&response)
                        .deserialize::<CreateMicrosoftADResult, _>()
                }))
            } else {
                Box::new(
                    response
                        .buffer()
                        .from_err()
                        .and_then(|response| Err(CreateMicrosoftADError::from_response(response))),
                )
            }
        })
    }

    /// <p><p>Creates a snapshot of a Simple AD or Microsoft AD directory in the AWS cloud.</p> <note> <p>You cannot take snapshots of AD Connector directories.</p> </note></p>
    fn create_snapshot(
        &self,
        input: CreateSnapshotRequest,
    ) -> RusotoFuture<CreateSnapshotResult, CreateSnapshotError> {
        let mut request = SignedRequest::new("POST", "ds", &self.region, "/");

        request.set_content_type("application/x-amz-json-1.1".to_owned());
        request.add_header("x-amz-target", "DirectoryService_20150416.CreateSnapshot");
        let encoded = serde_json::to_string(&input).unwrap();
        request.set_payload(Some(encoded));

        self.client.sign_and_dispatch(request, |response| {
            if response.status.is_success() {
                Box::new(response.buffer().from_err().and_then(|response| {
                    proto::json::ResponsePayload::new(&response)
                        .deserialize::<CreateSnapshotResult, _>()
                }))
            } else {
                Box::new(
                    response
                        .buffer()
                        .from_err()
                        .and_then(|response| Err(CreateSnapshotError::from_response(response))),
                )
            }
        })
    }

    /// <p>AWS Directory Service for Microsoft Active Directory allows you to configure trust relationships. For example, you can establish a trust between your AWS Managed Microsoft AD directory, and your existing on-premises Microsoft Active Directory. This would allow you to provide users and groups access to resources in either domain, with a single set of credentials.</p> <p>This action initiates the creation of the AWS side of a trust relationship between an AWS Managed Microsoft AD directory and an external domain. You can create either a forest trust or an external trust.</p>
    fn create_trust(
        &self,
        input: CreateTrustRequest,
    ) -> RusotoFuture<CreateTrustResult, CreateTrustError> {
        let mut request = SignedRequest::new("POST", "ds", &self.region, "/");

        request.set_content_type("application/x-amz-json-1.1".to_owned());
        request.add_header("x-amz-target", "DirectoryService_20150416.CreateTrust");
        let encoded = serde_json::to_string(&input).unwrap();
        request.set_payload(Some(encoded));

        self.client.sign_and_dispatch(request, |response| {
            if response.status.is_success() {
                Box::new(response.buffer().from_err().and_then(|response| {
                    proto::json::ResponsePayload::new(&response)
                        .deserialize::<CreateTrustResult, _>()
                }))
            } else {
                Box::new(
                    response
                        .buffer()
                        .from_err()
                        .and_then(|response| Err(CreateTrustError::from_response(response))),
                )
            }
        })
    }

    /// <p>Deletes a conditional forwarder that has been set up for your AWS directory.</p>
    fn delete_conditional_forwarder(
        &self,
        input: DeleteConditionalForwarderRequest,
    ) -> RusotoFuture<DeleteConditionalForwarderResult, DeleteConditionalForwarderError> {
        let mut request = SignedRequest::new("POST", "ds", &self.region, "/");

        request.set_content_type("application/x-amz-json-1.1".to_owned());
        request.add_header(
            "x-amz-target",
            "DirectoryService_20150416.DeleteConditionalForwarder",
        );
        let encoded = serde_json::to_string(&input).unwrap();
        request.set_payload(Some(encoded));

        self.client.sign_and_dispatch(request, |response| {
            if response.status.is_success() {
                Box::new(response.buffer().from_err().and_then(|response| {
                    proto::json::ResponsePayload::new(&response)
                        .deserialize::<DeleteConditionalForwarderResult, _>()
                }))
            } else {
                Box::new(response.buffer().from_err().and_then(|response| {
                    Err(DeleteConditionalForwarderError::from_response(response))
                }))
            }
        })
    }

    /// <p>Deletes an AWS Directory Service directory.</p> <p>Before you call <code>DeleteDirectory</code>, ensure that all of the required permissions have been explicitly granted through a policy. For details about what permissions are required to run the <code>DeleteDirectory</code> operation, see <a href="http://docs.aws.amazon.com/directoryservice/latest/admin-guide/UsingWithDS_IAM_ResourcePermissions.html">AWS Directory Service API Permissions: Actions, Resources, and Conditions Reference</a>.</p>
    fn delete_directory(
        &self,
        input: DeleteDirectoryRequest,
    ) -> RusotoFuture<DeleteDirectoryResult, DeleteDirectoryError> {
        let mut request = SignedRequest::new("POST", "ds", &self.region, "/");

        request.set_content_type("application/x-amz-json-1.1".to_owned());
        request.add_header("x-amz-target", "DirectoryService_20150416.DeleteDirectory");
        let encoded = serde_json::to_string(&input).unwrap();
        request.set_payload(Some(encoded));

        self.client.sign_and_dispatch(request, |response| {
            if response.status.is_success() {
                Box::new(response.buffer().from_err().and_then(|response| {
                    proto::json::ResponsePayload::new(&response)
                        .deserialize::<DeleteDirectoryResult, _>()
                }))
            } else {
                Box::new(
                    response
                        .buffer()
                        .from_err()
                        .and_then(|response| Err(DeleteDirectoryError::from_response(response))),
                )
            }
        })
    }

    /// <p>Deletes the specified log subscription.</p>
    fn delete_log_subscription(
        &self,
        input: DeleteLogSubscriptionRequest,
    ) -> RusotoFuture<DeleteLogSubscriptionResult, DeleteLogSubscriptionError> {
        let mut request = SignedRequest::new("POST", "ds", &self.region, "/");

        request.set_content_type("application/x-amz-json-1.1".to_owned());
        request.add_header(
            "x-amz-target",
            "DirectoryService_20150416.DeleteLogSubscription",
        );
        let encoded = serde_json::to_string(&input).unwrap();
        request.set_payload(Some(encoded));

        self.client.sign_and_dispatch(request, |response| {
            if response.status.is_success() {
                Box::new(response.buffer().from_err().and_then(|response| {
                    proto::json::ResponsePayload::new(&response)
                        .deserialize::<DeleteLogSubscriptionResult, _>()
                }))
            } else {
                Box::new(
                    response.buffer().from_err().and_then(|response| {
                        Err(DeleteLogSubscriptionError::from_response(response))
                    }),
                )
            }
        })
    }

    /// <p>Deletes a directory snapshot.</p>
    fn delete_snapshot(
        &self,
        input: DeleteSnapshotRequest,
    ) -> RusotoFuture<DeleteSnapshotResult, DeleteSnapshotError> {
        let mut request = SignedRequest::new("POST", "ds", &self.region, "/");

        request.set_content_type("application/x-amz-json-1.1".to_owned());
        request.add_header("x-amz-target", "DirectoryService_20150416.DeleteSnapshot");
        let encoded = serde_json::to_string(&input).unwrap();
        request.set_payload(Some(encoded));

        self.client.sign_and_dispatch(request, |response| {
            if response.status.is_success() {
                Box::new(response.buffer().from_err().and_then(|response| {
                    proto::json::ResponsePayload::new(&response)
                        .deserialize::<DeleteSnapshotResult, _>()
                }))
            } else {
                Box::new(
                    response
                        .buffer()
                        .from_err()
                        .and_then(|response| Err(DeleteSnapshotError::from_response(response))),
                )
            }
        })
    }

    /// <p>Deletes an existing trust relationship between your AWS Managed Microsoft AD directory and an external domain.</p>
    fn delete_trust(
        &self,
        input: DeleteTrustRequest,
    ) -> RusotoFuture<DeleteTrustResult, DeleteTrustError> {
        let mut request = SignedRequest::new("POST", "ds", &self.region, "/");

        request.set_content_type("application/x-amz-json-1.1".to_owned());
        request.add_header("x-amz-target", "DirectoryService_20150416.DeleteTrust");
        let encoded = serde_json::to_string(&input).unwrap();
        request.set_payload(Some(encoded));

        self.client.sign_and_dispatch(request, |response| {
            if response.status.is_success() {
                Box::new(response.buffer().from_err().and_then(|response| {
                    proto::json::ResponsePayload::new(&response)
                        .deserialize::<DeleteTrustResult, _>()
                }))
            } else {
                Box::new(
                    response
                        .buffer()
                        .from_err()
                        .and_then(|response| Err(DeleteTrustError::from_response(response))),
                )
            }
        })
    }

    /// <p>Deletes from the system the certificate that was registered for a secured LDAP connection.</p>
    fn deregister_certificate(
        &self,
        input: DeregisterCertificateRequest,
    ) -> RusotoFuture<DeregisterCertificateResult, DeregisterCertificateError> {
        let mut request = SignedRequest::new("POST", "ds", &self.region, "/");

        request.set_content_type("application/x-amz-json-1.1".to_owned());
        request.add_header(
            "x-amz-target",
            "DirectoryService_20150416.DeregisterCertificate",
        );
        let encoded = serde_json::to_string(&input).unwrap();
        request.set_payload(Some(encoded));

        self.client.sign_and_dispatch(request, |response| {
            if response.status.is_success() {
                Box::new(response.buffer().from_err().and_then(|response| {
                    proto::json::ResponsePayload::new(&response)
                        .deserialize::<DeregisterCertificateResult, _>()
                }))
            } else {
                Box::new(
                    response.buffer().from_err().and_then(|response| {
                        Err(DeregisterCertificateError::from_response(response))
                    }),
                )
            }
        })
    }

    /// <p>Removes the specified directory as a publisher to the specified SNS topic.</p>
    fn deregister_event_topic(
        &self,
        input: DeregisterEventTopicRequest,
    ) -> RusotoFuture<DeregisterEventTopicResult, DeregisterEventTopicError> {
        let mut request = SignedRequest::new("POST", "ds", &self.region, "/");

        request.set_content_type("application/x-amz-json-1.1".to_owned());
        request.add_header(
            "x-amz-target",
            "DirectoryService_20150416.DeregisterEventTopic",
        );
        let encoded = serde_json::to_string(&input).unwrap();
        request.set_payload(Some(encoded));

        self.client.sign_and_dispatch(request, |response| {
            if response.status.is_success() {
                Box::new(response.buffer().from_err().and_then(|response| {
                    proto::json::ResponsePayload::new(&response)
                        .deserialize::<DeregisterEventTopicResult, _>()
                }))
            } else {
                Box::new(
                    response.buffer().from_err().and_then(|response| {
                        Err(DeregisterEventTopicError::from_response(response))
                    }),
                )
            }
        })
    }

    /// <p>Displays information about the certificate registered for a secured LDAP connection.</p>
    fn describe_certificate(
        &self,
        input: DescribeCertificateRequest,
    ) -> RusotoFuture<DescribeCertificateResult, DescribeCertificateError> {
        let mut request = SignedRequest::new("POST", "ds", &self.region, "/");

        request.set_content_type("application/x-amz-json-1.1".to_owned());
        request.add_header(
            "x-amz-target",
            "DirectoryService_20150416.DescribeCertificate",
        );
        let encoded = serde_json::to_string(&input).unwrap();
        request.set_payload(Some(encoded));

        self.client.sign_and_dispatch(request, |response| {
            if response.status.is_success() {
                Box::new(response.buffer().from_err().and_then(|response| {
                    proto::json::ResponsePayload::new(&response)
                        .deserialize::<DescribeCertificateResult, _>()
                }))
            } else {
                Box::new(
                    response.buffer().from_err().and_then(|response| {
                        Err(DescribeCertificateError::from_response(response))
                    }),
                )
            }
        })
    }

    /// <p>Obtains information about the conditional forwarders for this account.</p> <p>If no input parameters are provided for RemoteDomainNames, this request describes all conditional forwarders for the specified directory ID.</p>
    fn describe_conditional_forwarders(
        &self,
        input: DescribeConditionalForwardersRequest,
    ) -> RusotoFuture<DescribeConditionalForwardersResult, DescribeConditionalForwardersError> {
        let mut request = SignedRequest::new("POST", "ds", &self.region, "/");

        request.set_content_type("application/x-amz-json-1.1".to_owned());
        request.add_header(
            "x-amz-target",
            "DirectoryService_20150416.DescribeConditionalForwarders",
        );
        let encoded = serde_json::to_string(&input).unwrap();
        request.set_payload(Some(encoded));

        self.client.sign_and_dispatch(request, |response| {
            if response.status.is_success() {
                Box::new(response.buffer().from_err().and_then(|response| {
                    proto::json::ResponsePayload::new(&response)
                        .deserialize::<DescribeConditionalForwardersResult, _>()
                }))
            } else {
                Box::new(response.buffer().from_err().and_then(|response| {
                    Err(DescribeConditionalForwardersError::from_response(response))
                }))
            }
        })
    }

    /// <p>Obtains information about the directories that belong to this account.</p> <p>You can retrieve information about specific directories by passing the directory identifiers in the <code>DirectoryIds</code> parameter. Otherwise, all directories that belong to the current account are returned.</p> <p>This operation supports pagination with the use of the <code>NextToken</code> request and response parameters. If more results are available, the <code>DescribeDirectoriesResult.NextToken</code> member contains a token that you pass in the next call to <a>DescribeDirectories</a> to retrieve the next set of items.</p> <p>You can also specify a maximum number of return results with the <code>Limit</code> parameter.</p>
    fn describe_directories(
        &self,
        input: DescribeDirectoriesRequest,
    ) -> RusotoFuture<DescribeDirectoriesResult, DescribeDirectoriesError> {
        let mut request = SignedRequest::new("POST", "ds", &self.region, "/");

        request.set_content_type("application/x-amz-json-1.1".to_owned());
        request.add_header(
            "x-amz-target",
            "DirectoryService_20150416.DescribeDirectories",
        );
        let encoded = serde_json::to_string(&input).unwrap();
        request.set_payload(Some(encoded));

        self.client.sign_and_dispatch(request, |response| {
            if response.status.is_success() {
                Box::new(response.buffer().from_err().and_then(|response| {
                    proto::json::ResponsePayload::new(&response)
                        .deserialize::<DescribeDirectoriesResult, _>()
                }))
            } else {
                Box::new(
                    response.buffer().from_err().and_then(|response| {
                        Err(DescribeDirectoriesError::from_response(response))
                    }),
                )
            }
        })
    }

    /// <p>Provides information about any domain controllers in your directory.</p>
    fn describe_domain_controllers(
        &self,
        input: DescribeDomainControllersRequest,
    ) -> RusotoFuture<DescribeDomainControllersResult, DescribeDomainControllersError> {
        let mut request = SignedRequest::new("POST", "ds", &self.region, "/");

        request.set_content_type("application/x-amz-json-1.1".to_owned());
        request.add_header(
            "x-amz-target",
            "DirectoryService_20150416.DescribeDomainControllers",
        );
        let encoded = serde_json::to_string(&input).unwrap();
        request.set_payload(Some(encoded));

        self.client.sign_and_dispatch(request, |response| {
            if response.status.is_success() {
                Box::new(response.buffer().from_err().and_then(|response| {
                    proto::json::ResponsePayload::new(&response)
                        .deserialize::<DescribeDomainControllersResult, _>()
                }))
            } else {
                Box::new(response.buffer().from_err().and_then(|response| {
                    Err(DescribeDomainControllersError::from_response(response))
                }))
            }
        })
    }

    /// <p>Obtains information about which SNS topics receive status messages from the specified directory.</p> <p>If no input parameters are provided, such as DirectoryId or TopicName, this request describes all of the associations in the account.</p>
    fn describe_event_topics(
        &self,
        input: DescribeEventTopicsRequest,
    ) -> RusotoFuture<DescribeEventTopicsResult, DescribeEventTopicsError> {
        let mut request = SignedRequest::new("POST", "ds", &self.region, "/");

        request.set_content_type("application/x-amz-json-1.1".to_owned());
        request.add_header(
            "x-amz-target",
            "DirectoryService_20150416.DescribeEventTopics",
        );
        let encoded = serde_json::to_string(&input).unwrap();
        request.set_payload(Some(encoded));

        self.client.sign_and_dispatch(request, |response| {
            if response.status.is_success() {
                Box::new(response.buffer().from_err().and_then(|response| {
                    proto::json::ResponsePayload::new(&response)
                        .deserialize::<DescribeEventTopicsResult, _>()
                }))
            } else {
                Box::new(
                    response.buffer().from_err().and_then(|response| {
                        Err(DescribeEventTopicsError::from_response(response))
                    }),
                )
            }
        })
    }

    /// <p>Describes the status of LDAP security for the specified directory.</p>
    fn describe_ldaps_settings(
        &self,
        input: DescribeLDAPSSettingsRequest,
    ) -> RusotoFuture<DescribeLDAPSSettingsResult, DescribeLDAPSSettingsError> {
        let mut request = SignedRequest::new("POST", "ds", &self.region, "/");

        request.set_content_type("application/x-amz-json-1.1".to_owned());
        request.add_header(
            "x-amz-target",
            "DirectoryService_20150416.DescribeLDAPSSettings",
        );
        let encoded = serde_json::to_string(&input).unwrap();
        request.set_payload(Some(encoded));

        self.client.sign_and_dispatch(request, |response| {
            if response.status.is_success() {
                Box::new(response.buffer().from_err().and_then(|response| {
                    proto::json::ResponsePayload::new(&response)
                        .deserialize::<DescribeLDAPSSettingsResult, _>()
                }))
            } else {
                Box::new(
                    response.buffer().from_err().and_then(|response| {
                        Err(DescribeLDAPSSettingsError::from_response(response))
                    }),
                )
            }
        })
    }

    /// <p>Returns the shared directories in your account. </p>
    fn describe_shared_directories(
        &self,
        input: DescribeSharedDirectoriesRequest,
    ) -> RusotoFuture<DescribeSharedDirectoriesResult, DescribeSharedDirectoriesError> {
        let mut request = SignedRequest::new("POST", "ds", &self.region, "/");

        request.set_content_type("application/x-amz-json-1.1".to_owned());
        request.add_header(
            "x-amz-target",
            "DirectoryService_20150416.DescribeSharedDirectories",
        );
        let encoded = serde_json::to_string(&input).unwrap();
        request.set_payload(Some(encoded));

        self.client.sign_and_dispatch(request, |response| {
            if response.status.is_success() {
                Box::new(response.buffer().from_err().and_then(|response| {
                    proto::json::ResponsePayload::new(&response)
                        .deserialize::<DescribeSharedDirectoriesResult, _>()
                }))
            } else {
                Box::new(response.buffer().from_err().and_then(|response| {
                    Err(DescribeSharedDirectoriesError::from_response(response))
                }))
            }
        })
    }

    /// <p>Obtains information about the directory snapshots that belong to this account.</p> <p>This operation supports pagination with the use of the <i>NextToken</i> request and response parameters. If more results are available, the <i>DescribeSnapshots.NextToken</i> member contains a token that you pass in the next call to <a>DescribeSnapshots</a> to retrieve the next set of items.</p> <p>You can also specify a maximum number of return results with the <i>Limit</i> parameter.</p>
    fn describe_snapshots(
        &self,
        input: DescribeSnapshotsRequest,
    ) -> RusotoFuture<DescribeSnapshotsResult, DescribeSnapshotsError> {
        let mut request = SignedRequest::new("POST", "ds", &self.region, "/");

        request.set_content_type("application/x-amz-json-1.1".to_owned());
        request.add_header(
            "x-amz-target",
            "DirectoryService_20150416.DescribeSnapshots",
        );
        let encoded = serde_json::to_string(&input).unwrap();
        request.set_payload(Some(encoded));

        self.client.sign_and_dispatch(request, |response| {
            if response.status.is_success() {
                Box::new(response.buffer().from_err().and_then(|response| {
                    proto::json::ResponsePayload::new(&response)
                        .deserialize::<DescribeSnapshotsResult, _>()
                }))
            } else {
                Box::new(
                    response
                        .buffer()
                        .from_err()
                        .and_then(|response| Err(DescribeSnapshotsError::from_response(response))),
                )
            }
        })
    }

    /// <p>Obtains information about the trust relationships for this account.</p> <p>If no input parameters are provided, such as DirectoryId or TrustIds, this request describes all the trust relationships belonging to the account.</p>
    fn describe_trusts(
        &self,
        input: DescribeTrustsRequest,
    ) -> RusotoFuture<DescribeTrustsResult, DescribeTrustsError> {
        let mut request = SignedRequest::new("POST", "ds", &self.region, "/");

        request.set_content_type("application/x-amz-json-1.1".to_owned());
        request.add_header("x-amz-target", "DirectoryService_20150416.DescribeTrusts");
        let encoded = serde_json::to_string(&input).unwrap();
        request.set_payload(Some(encoded));

        self.client.sign_and_dispatch(request, |response| {
            if response.status.is_success() {
                Box::new(response.buffer().from_err().and_then(|response| {
                    proto::json::ResponsePayload::new(&response)
                        .deserialize::<DescribeTrustsResult, _>()
                }))
            } else {
                Box::new(
                    response
                        .buffer()
                        .from_err()
                        .and_then(|response| Err(DescribeTrustsError::from_response(response))),
                )
            }
        })
    }

    /// <p>Deactivates LDAP secure calls for the specified directory.</p>
    fn disable_ldaps(
        &self,
        input: DisableLDAPSRequest,
    ) -> RusotoFuture<DisableLDAPSResult, DisableLDAPSError> {
        let mut request = SignedRequest::new("POST", "ds", &self.region, "/");

        request.set_content_type("application/x-amz-json-1.1".to_owned());
        request.add_header("x-amz-target", "DirectoryService_20150416.DisableLDAPS");
        let encoded = serde_json::to_string(&input).unwrap();
        request.set_payload(Some(encoded));

        self.client.sign_and_dispatch(request, |response| {
            if response.status.is_success() {
                Box::new(response.buffer().from_err().and_then(|response| {
                    proto::json::ResponsePayload::new(&response)
                        .deserialize::<DisableLDAPSResult, _>()
                }))
            } else {
                Box::new(
                    response
                        .buffer()
                        .from_err()
                        .and_then(|response| Err(DisableLDAPSError::from_response(response))),
                )
            }
        })
    }

    /// <p>Disables multi-factor authentication (MFA) with the Remote Authentication Dial In User Service (RADIUS) server for an AD Connector or Microsoft AD directory.</p>
    fn disable_radius(
        &self,
        input: DisableRadiusRequest,
    ) -> RusotoFuture<DisableRadiusResult, DisableRadiusError> {
        let mut request = SignedRequest::new("POST", "ds", &self.region, "/");

        request.set_content_type("application/x-amz-json-1.1".to_owned());
        request.add_header("x-amz-target", "DirectoryService_20150416.DisableRadius");
        let encoded = serde_json::to_string(&input).unwrap();
        request.set_payload(Some(encoded));

        self.client.sign_and_dispatch(request, |response| {
            if response.status.is_success() {
                Box::new(response.buffer().from_err().and_then(|response| {
                    proto::json::ResponsePayload::new(&response)
                        .deserialize::<DisableRadiusResult, _>()
                }))
            } else {
                Box::new(
                    response
                        .buffer()
                        .from_err()
                        .and_then(|response| Err(DisableRadiusError::from_response(response))),
                )
            }
        })
    }

    /// <p>Disables single-sign on for a directory.</p>
    fn disable_sso(
        &self,
        input: DisableSsoRequest,
    ) -> RusotoFuture<DisableSsoResult, DisableSsoError> {
        let mut request = SignedRequest::new("POST", "ds", &self.region, "/");

        request.set_content_type("application/x-amz-json-1.1".to_owned());
        request.add_header("x-amz-target", "DirectoryService_20150416.DisableSso");
        let encoded = serde_json::to_string(&input).unwrap();
        request.set_payload(Some(encoded));

        self.client.sign_and_dispatch(request, |response| {
            if response.status.is_success() {
                Box::new(response.buffer().from_err().and_then(|response| {
                    proto::json::ResponsePayload::new(&response)
                        .deserialize::<DisableSsoResult, _>()
                }))
            } else {
                Box::new(
                    response
                        .buffer()
                        .from_err()
                        .and_then(|response| Err(DisableSsoError::from_response(response))),
                )
            }
        })
    }

    /// <p>Activates the switch for the specific directory to always use LDAP secure calls.</p>
    fn enable_ldaps(
        &self,
        input: EnableLDAPSRequest,
    ) -> RusotoFuture<EnableLDAPSResult, EnableLDAPSError> {
        let mut request = SignedRequest::new("POST", "ds", &self.region, "/");

        request.set_content_type("application/x-amz-json-1.1".to_owned());
        request.add_header("x-amz-target", "DirectoryService_20150416.EnableLDAPS");
        let encoded = serde_json::to_string(&input).unwrap();
        request.set_payload(Some(encoded));

        self.client.sign_and_dispatch(request, |response| {
            if response.status.is_success() {
                Box::new(response.buffer().from_err().and_then(|response| {
                    proto::json::ResponsePayload::new(&response)
                        .deserialize::<EnableLDAPSResult, _>()
                }))
            } else {
                Box::new(
                    response
                        .buffer()
                        .from_err()
                        .and_then(|response| Err(EnableLDAPSError::from_response(response))),
                )
            }
        })
    }

    /// <p>Enables multi-factor authentication (MFA) with the Remote Authentication Dial In User Service (RADIUS) server for an AD Connector or Microsoft AD directory.</p>
    fn enable_radius(
        &self,
        input: EnableRadiusRequest,
    ) -> RusotoFuture<EnableRadiusResult, EnableRadiusError> {
        let mut request = SignedRequest::new("POST", "ds", &self.region, "/");

        request.set_content_type("application/x-amz-json-1.1".to_owned());
        request.add_header("x-amz-target", "DirectoryService_20150416.EnableRadius");
        let encoded = serde_json::to_string(&input).unwrap();
        request.set_payload(Some(encoded));

        self.client.sign_and_dispatch(request, |response| {
            if response.status.is_success() {
                Box::new(response.buffer().from_err().and_then(|response| {
                    proto::json::ResponsePayload::new(&response)
                        .deserialize::<EnableRadiusResult, _>()
                }))
            } else {
                Box::new(
                    response
                        .buffer()
                        .from_err()
                        .and_then(|response| Err(EnableRadiusError::from_response(response))),
                )
            }
        })
    }

    /// <p>Enables single sign-on for a directory. Single sign-on allows users in your directory to access certain AWS services from a computer joined to the directory without having to enter their credentials separately.</p>
    fn enable_sso(&self, input: EnableSsoRequest) -> RusotoFuture<EnableSsoResult, EnableSsoError> {
        let mut request = SignedRequest::new("POST", "ds", &self.region, "/");

        request.set_content_type("application/x-amz-json-1.1".to_owned());
        request.add_header("x-amz-target", "DirectoryService_20150416.EnableSso");
        let encoded = serde_json::to_string(&input).unwrap();
        request.set_payload(Some(encoded));

        self.client.sign_and_dispatch(request, |response| {
            if response.status.is_success() {
                Box::new(response.buffer().from_err().and_then(|response| {
                    proto::json::ResponsePayload::new(&response).deserialize::<EnableSsoResult, _>()
                }))
            } else {
                Box::new(
                    response
                        .buffer()
                        .from_err()
                        .and_then(|response| Err(EnableSsoError::from_response(response))),
                )
            }
        })
    }

    /// <p>Obtains directory limit information for the current Region.</p>
    fn get_directory_limits(
        &self,
    ) -> RusotoFuture<GetDirectoryLimitsResult, GetDirectoryLimitsError> {
        let mut request = SignedRequest::new("POST", "ds", &self.region, "/");

        request.set_content_type("application/x-amz-json-1.1".to_owned());
        request.add_header(
            "x-amz-target",
            "DirectoryService_20150416.GetDirectoryLimits",
        );
        request.set_payload(Some(bytes::Bytes::from_static(b"{}")));

        self.client.sign_and_dispatch(request, |response| {
            if response.status.is_success() {
                Box::new(response.buffer().from_err().and_then(|response| {
                    proto::json::ResponsePayload::new(&response)
                        .deserialize::<GetDirectoryLimitsResult, _>()
                }))
            } else {
                Box::new(
                    response
                        .buffer()
                        .from_err()
                        .and_then(|response| Err(GetDirectoryLimitsError::from_response(response))),
                )
            }
        })
    }

    /// <p>Obtains the manual snapshot limits for a directory.</p>
    fn get_snapshot_limits(
        &self,
        input: GetSnapshotLimitsRequest,
    ) -> RusotoFuture<GetSnapshotLimitsResult, GetSnapshotLimitsError> {
        let mut request = SignedRequest::new("POST", "ds", &self.region, "/");

        request.set_content_type("application/x-amz-json-1.1".to_owned());
        request.add_header(
            "x-amz-target",
            "DirectoryService_20150416.GetSnapshotLimits",
        );
        let encoded = serde_json::to_string(&input).unwrap();
        request.set_payload(Some(encoded));

        self.client.sign_and_dispatch(request, |response| {
            if response.status.is_success() {
                Box::new(response.buffer().from_err().and_then(|response| {
                    proto::json::ResponsePayload::new(&response)
                        .deserialize::<GetSnapshotLimitsResult, _>()
                }))
            } else {
                Box::new(
                    response
                        .buffer()
                        .from_err()
                        .and_then(|response| Err(GetSnapshotLimitsError::from_response(response))),
                )
            }
        })
    }

    /// <p>For the specified directory, lists all the certificates registered for a secured LDAP connection.</p>
    fn list_certificates(
        &self,
        input: ListCertificatesRequest,
    ) -> RusotoFuture<ListCertificatesResult, ListCertificatesError> {
        let mut request = SignedRequest::new("POST", "ds", &self.region, "/");

        request.set_content_type("application/x-amz-json-1.1".to_owned());
        request.add_header("x-amz-target", "DirectoryService_20150416.ListCertificates");
        let encoded = serde_json::to_string(&input).unwrap();
        request.set_payload(Some(encoded));

        self.client.sign_and_dispatch(request, |response| {
            if response.status.is_success() {
                Box::new(response.buffer().from_err().and_then(|response| {
                    proto::json::ResponsePayload::new(&response)
                        .deserialize::<ListCertificatesResult, _>()
                }))
            } else {
                Box::new(
                    response
                        .buffer()
                        .from_err()
                        .and_then(|response| Err(ListCertificatesError::from_response(response))),
                )
            }
        })
    }

    /// <p>Lists the address blocks that you have added to a directory.</p>
    fn list_ip_routes(
        &self,
        input: ListIpRoutesRequest,
    ) -> RusotoFuture<ListIpRoutesResult, ListIpRoutesError> {
        let mut request = SignedRequest::new("POST", "ds", &self.region, "/");

        request.set_content_type("application/x-amz-json-1.1".to_owned());
        request.add_header("x-amz-target", "DirectoryService_20150416.ListIpRoutes");
        let encoded = serde_json::to_string(&input).unwrap();
        request.set_payload(Some(encoded));

        self.client.sign_and_dispatch(request, |response| {
            if response.status.is_success() {
                Box::new(response.buffer().from_err().and_then(|response| {
                    proto::json::ResponsePayload::new(&response)
                        .deserialize::<ListIpRoutesResult, _>()
                }))
            } else {
                Box::new(
                    response
                        .buffer()
                        .from_err()
                        .and_then(|response| Err(ListIpRoutesError::from_response(response))),
                )
            }
        })
    }

    /// <p>Lists the active log subscriptions for the AWS account.</p>
    fn list_log_subscriptions(
        &self,
        input: ListLogSubscriptionsRequest,
    ) -> RusotoFuture<ListLogSubscriptionsResult, ListLogSubscriptionsError> {
        let mut request = SignedRequest::new("POST", "ds", &self.region, "/");

        request.set_content_type("application/x-amz-json-1.1".to_owned());
        request.add_header(
            "x-amz-target",
            "DirectoryService_20150416.ListLogSubscriptions",
        );
        let encoded = serde_json::to_string(&input).unwrap();
        request.set_payload(Some(encoded));

        self.client.sign_and_dispatch(request, |response| {
            if response.status.is_success() {
                Box::new(response.buffer().from_err().and_then(|response| {
                    proto::json::ResponsePayload::new(&response)
                        .deserialize::<ListLogSubscriptionsResult, _>()
                }))
            } else {
                Box::new(
                    response.buffer().from_err().and_then(|response| {
                        Err(ListLogSubscriptionsError::from_response(response))
                    }),
                )
            }
        })
    }

    /// <p>Lists all schema extensions applied to a Microsoft AD Directory.</p>
    fn list_schema_extensions(
        &self,
        input: ListSchemaExtensionsRequest,
    ) -> RusotoFuture<ListSchemaExtensionsResult, ListSchemaExtensionsError> {
        let mut request = SignedRequest::new("POST", "ds", &self.region, "/");

        request.set_content_type("application/x-amz-json-1.1".to_owned());
        request.add_header(
            "x-amz-target",
            "DirectoryService_20150416.ListSchemaExtensions",
        );
        let encoded = serde_json::to_string(&input).unwrap();
        request.set_payload(Some(encoded));

        self.client.sign_and_dispatch(request, |response| {
            if response.status.is_success() {
                Box::new(response.buffer().from_err().and_then(|response| {
                    proto::json::ResponsePayload::new(&response)
                        .deserialize::<ListSchemaExtensionsResult, _>()
                }))
            } else {
                Box::new(
                    response.buffer().from_err().and_then(|response| {
                        Err(ListSchemaExtensionsError::from_response(response))
                    }),
                )
            }
        })
    }

    /// <p>Lists all tags on a directory.</p>
    fn list_tags_for_resource(
        &self,
        input: ListTagsForResourceRequest,
    ) -> RusotoFuture<ListTagsForResourceResult, ListTagsForResourceError> {
        let mut request = SignedRequest::new("POST", "ds", &self.region, "/");

        request.set_content_type("application/x-amz-json-1.1".to_owned());
        request.add_header(
            "x-amz-target",
            "DirectoryService_20150416.ListTagsForResource",
        );
        let encoded = serde_json::to_string(&input).unwrap();
        request.set_payload(Some(encoded));

        self.client.sign_and_dispatch(request, |response| {
            if response.status.is_success() {
                Box::new(response.buffer().from_err().and_then(|response| {
                    proto::json::ResponsePayload::new(&response)
                        .deserialize::<ListTagsForResourceResult, _>()
                }))
            } else {
                Box::new(
                    response.buffer().from_err().and_then(|response| {
                        Err(ListTagsForResourceError::from_response(response))
                    }),
                )
            }
        })
    }

    /// <p>Registers a certificate for secured LDAP connection.</p>
    fn register_certificate(
        &self,
        input: RegisterCertificateRequest,
    ) -> RusotoFuture<RegisterCertificateResult, RegisterCertificateError> {
        let mut request = SignedRequest::new("POST", "ds", &self.region, "/");

        request.set_content_type("application/x-amz-json-1.1".to_owned());
        request.add_header(
            "x-amz-target",
            "DirectoryService_20150416.RegisterCertificate",
        );
        let encoded = serde_json::to_string(&input).unwrap();
        request.set_payload(Some(encoded));

        self.client.sign_and_dispatch(request, |response| {
            if response.status.is_success() {
                Box::new(response.buffer().from_err().and_then(|response| {
                    proto::json::ResponsePayload::new(&response)
                        .deserialize::<RegisterCertificateResult, _>()
                }))
            } else {
                Box::new(
                    response.buffer().from_err().and_then(|response| {
                        Err(RegisterCertificateError::from_response(response))
                    }),
                )
            }
        })
    }

    /// <p>Associates a directory with an SNS topic. This establishes the directory as a publisher to the specified SNS topic. You can then receive email or text (SMS) messages when the status of your directory changes. You get notified if your directory goes from an Active status to an Impaired or Inoperable status. You also receive a notification when the directory returns to an Active status.</p>
    fn register_event_topic(
        &self,
        input: RegisterEventTopicRequest,
    ) -> RusotoFuture<RegisterEventTopicResult, RegisterEventTopicError> {
        let mut request = SignedRequest::new("POST", "ds", &self.region, "/");

        request.set_content_type("application/x-amz-json-1.1".to_owned());
        request.add_header(
            "x-amz-target",
            "DirectoryService_20150416.RegisterEventTopic",
        );
        let encoded = serde_json::to_string(&input).unwrap();
        request.set_payload(Some(encoded));

        self.client.sign_and_dispatch(request, |response| {
            if response.status.is_success() {
                Box::new(response.buffer().from_err().and_then(|response| {
                    proto::json::ResponsePayload::new(&response)
                        .deserialize::<RegisterEventTopicResult, _>()
                }))
            } else {
                Box::new(
                    response
                        .buffer()
                        .from_err()
                        .and_then(|response| Err(RegisterEventTopicError::from_response(response))),
                )
            }
        })
    }

    /// <p>Rejects a directory sharing request that was sent from the directory owner account.</p>
    fn reject_shared_directory(
        &self,
        input: RejectSharedDirectoryRequest,
    ) -> RusotoFuture<RejectSharedDirectoryResult, RejectSharedDirectoryError> {
        let mut request = SignedRequest::new("POST", "ds", &self.region, "/");

        request.set_content_type("application/x-amz-json-1.1".to_owned());
        request.add_header(
            "x-amz-target",
            "DirectoryService_20150416.RejectSharedDirectory",
        );
        let encoded = serde_json::to_string(&input).unwrap();
        request.set_payload(Some(encoded));

        self.client.sign_and_dispatch(request, |response| {
            if response.status.is_success() {
                Box::new(response.buffer().from_err().and_then(|response| {
                    proto::json::ResponsePayload::new(&response)
                        .deserialize::<RejectSharedDirectoryResult, _>()
                }))
            } else {
                Box::new(
                    response.buffer().from_err().and_then(|response| {
                        Err(RejectSharedDirectoryError::from_response(response))
                    }),
                )
            }
        })
    }

    /// <p>Removes IP address blocks from a directory.</p>
    fn remove_ip_routes(
        &self,
        input: RemoveIpRoutesRequest,
    ) -> RusotoFuture<RemoveIpRoutesResult, RemoveIpRoutesError> {
        let mut request = SignedRequest::new("POST", "ds", &self.region, "/");

        request.set_content_type("application/x-amz-json-1.1".to_owned());
        request.add_header("x-amz-target", "DirectoryService_20150416.RemoveIpRoutes");
        let encoded = serde_json::to_string(&input).unwrap();
        request.set_payload(Some(encoded));

        self.client.sign_and_dispatch(request, |response| {
            if response.status.is_success() {
                Box::new(response.buffer().from_err().and_then(|response| {
                    proto::json::ResponsePayload::new(&response)
                        .deserialize::<RemoveIpRoutesResult, _>()
                }))
            } else {
                Box::new(
                    response
                        .buffer()
                        .from_err()
                        .and_then(|response| Err(RemoveIpRoutesError::from_response(response))),
                )
            }
        })
    }

    /// <p>Removes tags from a directory.</p>
    fn remove_tags_from_resource(
        &self,
        input: RemoveTagsFromResourceRequest,
    ) -> RusotoFuture<RemoveTagsFromResourceResult, RemoveTagsFromResourceError> {
        let mut request = SignedRequest::new("POST", "ds", &self.region, "/");

        request.set_content_type("application/x-amz-json-1.1".to_owned());
        request.add_header(
            "x-amz-target",
            "DirectoryService_20150416.RemoveTagsFromResource",
        );
        let encoded = serde_json::to_string(&input).unwrap();
        request.set_payload(Some(encoded));

        self.client.sign_and_dispatch(request, |response| {
            if response.status.is_success() {
                Box::new(response.buffer().from_err().and_then(|response| {
                    proto::json::ResponsePayload::new(&response)
                        .deserialize::<RemoveTagsFromResourceResult, _>()
                }))
            } else {
                Box::new(
                    response.buffer().from_err().and_then(|response| {
                        Err(RemoveTagsFromResourceError::from_response(response))
                    }),
                )
            }
        })
    }

    /// <p><p>Resets the password for any user in your AWS Managed Microsoft AD or Simple AD directory.</p> <p>You can reset the password for any user in your directory with the following exceptions:</p> <ul> <li> <p>For Simple AD, you cannot reset the password for any user that is a member of either the <b>Domain Admins</b> or <b>Enterprise Admins</b> group except for the administrator user.</p> </li> <li> <p>For AWS Managed Microsoft AD, you can only reset the password for a user that is in an OU based off of the NetBIOS name that you typed when you created your directory. For example, you cannot reset the password for a user in the <b>AWS Reserved</b> OU. For more information about the OU structure for an AWS Managed Microsoft AD directory, see <a href="https://docs.aws.amazon.com/directoryservice/latest/admin-guide/ms_ad_getting_started_what_gets_created.html">What Gets Created</a> in the <i>AWS Directory Service Administration Guide</i>.</p> </li> </ul></p>
    fn reset_user_password(
        &self,
        input: ResetUserPasswordRequest,
    ) -> RusotoFuture<ResetUserPasswordResult, ResetUserPasswordError> {
        let mut request = SignedRequest::new("POST", "ds", &self.region, "/");

        request.set_content_type("application/x-amz-json-1.1".to_owned());
        request.add_header(
            "x-amz-target",
            "DirectoryService_20150416.ResetUserPassword",
        );
        let encoded = serde_json::to_string(&input).unwrap();
        request.set_payload(Some(encoded));

        self.client.sign_and_dispatch(request, |response| {
            if response.status.is_success() {
                Box::new(response.buffer().from_err().and_then(|response| {
                    proto::json::ResponsePayload::new(&response)
                        .deserialize::<ResetUserPasswordResult, _>()
                }))
            } else {
                Box::new(
                    response
                        .buffer()
                        .from_err()
                        .and_then(|response| Err(ResetUserPasswordError::from_response(response))),
                )
            }
        })
    }

    /// <p>Restores a directory using an existing directory snapshot.</p> <p>When you restore a directory from a snapshot, any changes made to the directory after the snapshot date are overwritten.</p> <p>This action returns as soon as the restore operation is initiated. You can monitor the progress of the restore operation by calling the <a>DescribeDirectories</a> operation with the directory identifier. When the <b>DirectoryDescription.Stage</b> value changes to <code>Active</code>, the restore operation is complete.</p>
    fn restore_from_snapshot(
        &self,
        input: RestoreFromSnapshotRequest,
    ) -> RusotoFuture<RestoreFromSnapshotResult, RestoreFromSnapshotError> {
        let mut request = SignedRequest::new("POST", "ds", &self.region, "/");

        request.set_content_type("application/x-amz-json-1.1".to_owned());
        request.add_header(
            "x-amz-target",
            "DirectoryService_20150416.RestoreFromSnapshot",
        );
        let encoded = serde_json::to_string(&input).unwrap();
        request.set_payload(Some(encoded));

        self.client.sign_and_dispatch(request, |response| {
            if response.status.is_success() {
                Box::new(response.buffer().from_err().and_then(|response| {
                    proto::json::ResponsePayload::new(&response)
                        .deserialize::<RestoreFromSnapshotResult, _>()
                }))
            } else {
                Box::new(
                    response.buffer().from_err().and_then(|response| {
                        Err(RestoreFromSnapshotError::from_response(response))
                    }),
                )
            }
        })
    }

    /// <p>Shares a specified directory (<code>DirectoryId</code>) in your AWS account (directory owner) with another AWS account (directory consumer). With this operation you can use your directory from any AWS account and from any Amazon VPC within an AWS Region.</p> <p>When you share your AWS Managed Microsoft AD directory, AWS Directory Service creates a shared directory in the directory consumer account. This shared directory contains the metadata to provide access to the directory within the directory owner account. The shared directory is visible in all VPCs in the directory consumer account.</p> <p>The <code>ShareMethod</code> parameter determines whether the specified directory can be shared between AWS accounts inside the same AWS organization (<code>ORGANIZATIONS</code>). It also determines whether you can share the directory with any other AWS account either inside or outside of the organization (<code>HANDSHAKE</code>).</p> <p>The <code>ShareNotes</code> parameter is only used when <code>HANDSHAKE</code> is called, which sends a directory sharing request to the directory consumer. </p>
    fn share_directory(
        &self,
        input: ShareDirectoryRequest,
    ) -> RusotoFuture<ShareDirectoryResult, ShareDirectoryError> {
        let mut request = SignedRequest::new("POST", "ds", &self.region, "/");

        request.set_content_type("application/x-amz-json-1.1".to_owned());
        request.add_header("x-amz-target", "DirectoryService_20150416.ShareDirectory");
        let encoded = serde_json::to_string(&input).unwrap();
        request.set_payload(Some(encoded));

        self.client.sign_and_dispatch(request, |response| {
            if response.status.is_success() {
                Box::new(response.buffer().from_err().and_then(|response| {
                    proto::json::ResponsePayload::new(&response)
                        .deserialize::<ShareDirectoryResult, _>()
                }))
            } else {
                Box::new(
                    response
                        .buffer()
                        .from_err()
                        .and_then(|response| Err(ShareDirectoryError::from_response(response))),
                )
            }
        })
    }

    /// <p>Applies a schema extension to a Microsoft AD directory.</p>
    fn start_schema_extension(
        &self,
        input: StartSchemaExtensionRequest,
    ) -> RusotoFuture<StartSchemaExtensionResult, StartSchemaExtensionError> {
        let mut request = SignedRequest::new("POST", "ds", &self.region, "/");

        request.set_content_type("application/x-amz-json-1.1".to_owned());
        request.add_header(
            "x-amz-target",
            "DirectoryService_20150416.StartSchemaExtension",
        );
        let encoded = serde_json::to_string(&input).unwrap();
        request.set_payload(Some(encoded));

        self.client.sign_and_dispatch(request, |response| {
            if response.status.is_success() {
                Box::new(response.buffer().from_err().and_then(|response| {
                    proto::json::ResponsePayload::new(&response)
                        .deserialize::<StartSchemaExtensionResult, _>()
                }))
            } else {
                Box::new(
                    response.buffer().from_err().and_then(|response| {
                        Err(StartSchemaExtensionError::from_response(response))
                    }),
                )
            }
        })
    }

    /// <p>Stops the directory sharing between the directory owner and consumer accounts. </p>
    fn unshare_directory(
        &self,
        input: UnshareDirectoryRequest,
    ) -> RusotoFuture<UnshareDirectoryResult, UnshareDirectoryError> {
        let mut request = SignedRequest::new("POST", "ds", &self.region, "/");

        request.set_content_type("application/x-amz-json-1.1".to_owned());
        request.add_header("x-amz-target", "DirectoryService_20150416.UnshareDirectory");
        let encoded = serde_json::to_string(&input).unwrap();
        request.set_payload(Some(encoded));

        self.client.sign_and_dispatch(request, |response| {
            if response.status.is_success() {
                Box::new(response.buffer().from_err().and_then(|response| {
                    proto::json::ResponsePayload::new(&response)
                        .deserialize::<UnshareDirectoryResult, _>()
                }))
            } else {
                Box::new(
                    response
                        .buffer()
                        .from_err()
                        .and_then(|response| Err(UnshareDirectoryError::from_response(response))),
                )
            }
        })
    }

    /// <p>Updates a conditional forwarder that has been set up for your AWS directory.</p>
    fn update_conditional_forwarder(
        &self,
        input: UpdateConditionalForwarderRequest,
    ) -> RusotoFuture<UpdateConditionalForwarderResult, UpdateConditionalForwarderError> {
        let mut request = SignedRequest::new("POST", "ds", &self.region, "/");

        request.set_content_type("application/x-amz-json-1.1".to_owned());
        request.add_header(
            "x-amz-target",
            "DirectoryService_20150416.UpdateConditionalForwarder",
        );
        let encoded = serde_json::to_string(&input).unwrap();
        request.set_payload(Some(encoded));

        self.client.sign_and_dispatch(request, |response| {
            if response.status.is_success() {
                Box::new(response.buffer().from_err().and_then(|response| {
                    proto::json::ResponsePayload::new(&response)
                        .deserialize::<UpdateConditionalForwarderResult, _>()
                }))
            } else {
                Box::new(response.buffer().from_err().and_then(|response| {
                    Err(UpdateConditionalForwarderError::from_response(response))
                }))
            }
        })
    }

    /// <p>Adds or removes domain controllers to or from the directory. Based on the difference between current value and new value (provided through this API call), domain controllers will be added or removed. It may take up to 45 minutes for any new domain controllers to become fully active once the requested number of domain controllers is updated. During this time, you cannot make another update request.</p>
    fn update_number_of_domain_controllers(
        &self,
        input: UpdateNumberOfDomainControllersRequest,
    ) -> RusotoFuture<UpdateNumberOfDomainControllersResult, UpdateNumberOfDomainControllersError>
    {
        let mut request = SignedRequest::new("POST", "ds", &self.region, "/");

        request.set_content_type("application/x-amz-json-1.1".to_owned());
        request.add_header(
            "x-amz-target",
            "DirectoryService_20150416.UpdateNumberOfDomainControllers",
        );
        let encoded = serde_json::to_string(&input).unwrap();
        request.set_payload(Some(encoded));

        self.client.sign_and_dispatch(request, |response| {
            if response.status.is_success() {
                Box::new(response.buffer().from_err().and_then(|response| {
                    proto::json::ResponsePayload::new(&response)
                        .deserialize::<UpdateNumberOfDomainControllersResult, _>()
                }))
            } else {
                Box::new(response.buffer().from_err().and_then(|response| {
                    Err(UpdateNumberOfDomainControllersError::from_response(
                        response,
                    ))
                }))
            }
        })
    }

    /// <p>Updates the Remote Authentication Dial In User Service (RADIUS) server information for an AD Connector or Microsoft AD directory.</p>
    fn update_radius(
        &self,
        input: UpdateRadiusRequest,
    ) -> RusotoFuture<UpdateRadiusResult, UpdateRadiusError> {
        let mut request = SignedRequest::new("POST", "ds", &self.region, "/");

        request.set_content_type("application/x-amz-json-1.1".to_owned());
        request.add_header("x-amz-target", "DirectoryService_20150416.UpdateRadius");
        let encoded = serde_json::to_string(&input).unwrap();
        request.set_payload(Some(encoded));

        self.client.sign_and_dispatch(request, |response| {
            if response.status.is_success() {
                Box::new(response.buffer().from_err().and_then(|response| {
                    proto::json::ResponsePayload::new(&response)
                        .deserialize::<UpdateRadiusResult, _>()
                }))
            } else {
                Box::new(
                    response
                        .buffer()
                        .from_err()
                        .and_then(|response| Err(UpdateRadiusError::from_response(response))),
                )
            }
        })
    }

    /// <p>Updates the trust that has been set up between your AWS Managed Microsoft AD directory and an on-premises Active Directory.</p>
    fn update_trust(
        &self,
        input: UpdateTrustRequest,
    ) -> RusotoFuture<UpdateTrustResult, UpdateTrustError> {
        let mut request = SignedRequest::new("POST", "ds", &self.region, "/");

        request.set_content_type("application/x-amz-json-1.1".to_owned());
        request.add_header("x-amz-target", "DirectoryService_20150416.UpdateTrust");
        let encoded = serde_json::to_string(&input).unwrap();
        request.set_payload(Some(encoded));

        self.client.sign_and_dispatch(request, |response| {
            if response.status.is_success() {
                Box::new(response.buffer().from_err().and_then(|response| {
                    proto::json::ResponsePayload::new(&response)
                        .deserialize::<UpdateTrustResult, _>()
                }))
            } else {
                Box::new(
                    response
                        .buffer()
                        .from_err()
                        .and_then(|response| Err(UpdateTrustError::from_response(response))),
                )
            }
        })
    }

    /// <p>AWS Directory Service for Microsoft Active Directory allows you to configure and verify trust relationships.</p> <p>This action verifies a trust relationship between your AWS Managed Microsoft AD directory and an external domain.</p>
    fn verify_trust(
        &self,
        input: VerifyTrustRequest,
    ) -> RusotoFuture<VerifyTrustResult, VerifyTrustError> {
        let mut request = SignedRequest::new("POST", "ds", &self.region, "/");

        request.set_content_type("application/x-amz-json-1.1".to_owned());
        request.add_header("x-amz-target", "DirectoryService_20150416.VerifyTrust");
        let encoded = serde_json::to_string(&input).unwrap();
        request.set_payload(Some(encoded));

        self.client.sign_and_dispatch(request, |response| {
            if response.status.is_success() {
                Box::new(response.buffer().from_err().and_then(|response| {
                    proto::json::ResponsePayload::new(&response)
                        .deserialize::<VerifyTrustResult, _>()
                }))
            } else {
                Box::new(
                    response
                        .buffer()
                        .from_err()
                        .and_then(|response| Err(VerifyTrustError::from_response(response))),
                )
            }
        })
    }
}<|MERGE_RESOLUTION|>--- conflicted
+++ resolved
@@ -556,6 +556,7 @@
 }
 
 #[derive(Default, Debug, Clone, PartialEq, Serialize)]
+#[cfg_attr(feature = "deserialize_structs", derive(Deserialize))]
 pub struct DeregisterCertificateRequest {
     /// <p>The identifier of the certificate.</p>
     #[serde(rename = "CertificateId")]
@@ -587,6 +588,7 @@
 pub struct DeregisterEventTopicResult {}
 
 #[derive(Default, Debug, Clone, PartialEq, Serialize)]
+#[cfg_attr(feature = "deserialize_structs", derive(Deserialize))]
 pub struct DescribeCertificateRequest {
     /// <p>The identifier of the certificate.</p>
     #[serde(rename = "CertificateId")]
@@ -718,9 +720,7 @@
 }
 
 #[derive(Default, Debug, Clone, PartialEq, Serialize)]
-<<<<<<< HEAD
 #[cfg_attr(feature = "deserialize_structs", derive(Deserialize))]
-=======
 pub struct DescribeLDAPSSettingsRequest {
     /// <p>The identifier of the directory.</p>
     #[serde(rename = "DirectoryId")]
@@ -753,7 +753,7 @@
 }
 
 #[derive(Default, Debug, Clone, PartialEq, Serialize)]
->>>>>>> 36d57c13
+#[cfg_attr(feature = "deserialize_structs", derive(Deserialize))]
 pub struct DescribeSharedDirectoriesRequest {
     /// <p>The number of shared directories to return in the response object.</p>
     #[serde(rename = "Limit")]
@@ -1084,6 +1084,7 @@
 }
 
 #[derive(Default, Debug, Clone, PartialEq, Serialize)]
+#[cfg_attr(feature = "deserialize_structs", derive(Deserialize))]
 pub struct DisableLDAPSRequest {
     /// <p>The identifier of the directory.</p>
     #[serde(rename = "DirectoryId")]
@@ -1181,6 +1182,7 @@
 }
 
 #[derive(Default, Debug, Clone, PartialEq, Serialize)]
+#[cfg_attr(feature = "deserialize_structs", derive(Deserialize))]
 pub struct EnableLDAPSRequest {
     /// <p>The identifier of the directory.</p>
     #[serde(rename = "DirectoryId")]
@@ -1357,6 +1359,7 @@
 }
 
 #[derive(Default, Debug, Clone, PartialEq, Serialize)]
+#[cfg_attr(feature = "deserialize_structs", derive(Deserialize))]
 pub struct ListCertificatesRequest {
     /// <p>The identifier of the directory.</p>
     #[serde(rename = "DirectoryId")]
@@ -1587,6 +1590,7 @@
 }
 
 #[derive(Default, Debug, Clone, PartialEq, Serialize)]
+#[cfg_attr(feature = "deserialize_structs", derive(Deserialize))]
 pub struct RegisterCertificateRequest {
     /// <p>The certificate PEM string that needs to be registered.</p>
     #[serde(rename = "CertificateData")]
