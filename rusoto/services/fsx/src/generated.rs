// =================================================================
//
//                           * WARNING *
//
//                    This file is generated!
//
//  Changes made to this file will be overwritten. If changes are
//  required to the generated code, the service_crategen project
//  must be updated to generate the changes.
//
// =================================================================

use std::error::Error;
use std::fmt;

use async_trait::async_trait;
use rusoto_core::credential::ProvideAwsCredentials;
use rusoto_core::region;
use rusoto_core::request::{BufferedHttpResponse, DispatchSignedRequest};
use rusoto_core::{Client, RusotoError};

use rusoto_core::proto;
use rusoto_core::request::HttpResponse;
use rusoto_core::signature::SignedRequest;
#[allow(unused_imports)]
use serde::{Deserialize, Serialize};

impl FsxClient {
    fn new_signed_request(&self, http_method: &str, request_uri: &str) -> SignedRequest {
        let mut request = SignedRequest::new(http_method, "fsx", &self.region, request_uri);

        request.set_content_type("application/x-amz-json-1.1".to_owned());

        request
    }

    async fn sign_and_dispatch<E>(
        &self,
        request: SignedRequest,
        from_response: fn(BufferedHttpResponse) -> RusotoError<E>,
    ) -> Result<HttpResponse, RusotoError<E>> {
        let mut response = self.client.sign_and_dispatch(request).await?;
        if !response.status.is_success() {
            let response = response.buffer().await.map_err(RusotoError::HttpDispatch)?;
            return Err(from_response(response));
        }

        Ok(response)
    }
}

use serde_json;
/// <p>The Microsoft AD attributes of the Amazon FSx for Windows File Server file system.</p>
#[derive(Clone, Debug, Default, Deserialize, PartialEq)]
#[cfg_attr(any(test, feature = "serialize_structs"), derive(Serialize))]
pub struct ActiveDirectoryBackupAttributes {
    /// <p>The ID of the AWS Managed Microsoft Active Directory instance to which the file system is joined.</p>
    #[serde(rename = "ActiveDirectoryId")]
    #[serde(skip_serializing_if = "Option::is_none")]
    pub active_directory_id: Option<String>,
    /// <p>The fully qualified domain name of the self-managed AD directory.</p>
    #[serde(rename = "DomainName")]
    #[serde(skip_serializing_if = "Option::is_none")]
    pub domain_name: Option<String>,
}

<<<<<<< HEAD
/// <p>A backup of an Amazon FSx for Windows File Server file system. You can create a new file system from a backup to protect against data loss.</p>
#[derive(Clone, Debug, Default, Deserialize, PartialEq)]
=======
/// <p>Describes a specific Amazon FSx Administrative Action for the current Windows file system.</p>
#[derive(Default, Debug, Clone, PartialEq, Deserialize)]
#[cfg_attr(any(test, feature = "serialize_structs"), derive(Serialize))]
pub struct AdministrativeAction {
    #[serde(rename = "AdministrativeActionType")]
    #[serde(skip_serializing_if = "Option::is_none")]
    pub administrative_action_type: Option<String>,
    #[serde(rename = "FailureDetails")]
    #[serde(skip_serializing_if = "Option::is_none")]
    pub failure_details: Option<AdministrativeActionFailureDetails>,
    /// <p>Provides the percent complete of a <code>STORAGE_OPTIMIZATION</code> administrative action.</p>
    #[serde(rename = "ProgressPercent")]
    #[serde(skip_serializing_if = "Option::is_none")]
    pub progress_percent: Option<i64>,
    /// <p>Time that the administrative action request was received.</p>
    #[serde(rename = "RequestTime")]
    #[serde(skip_serializing_if = "Option::is_none")]
    pub request_time: Option<f64>,
    /// <p><p>Describes the status of the administrative action, as follows:</p> <ul> <li> <p> <code>FAILED</code> - Amazon FSx failed to process the administrative action successfully.</p> </li> <li> <p> <code>IN<em>PROGRESS</code> - Amazon FSx is processing the administrative action.</p> </li> <li> <p> <code>PENDING</code> - Amazon FSx is waiting to process the administrative action.</p> </li> <li> <p> <code>COMPLETED</code> - Amazon FSx has finished processing the administrative task.</p> </li> <li> <p> <code>UPDATED</em>OPTIMIZING</code> - For a storage capacity increase update, Amazon FSx has updated the file system with the new storage capacity, and is now performing the storage optimization process. For more information, see <a href="https://docs.aws.amazon.com/fsx/latest/WindowsGuide/managing-storage-capacity.html">Managing Storage Capacity</a>.</p> </li> </ul></p>
    #[serde(rename = "Status")]
    #[serde(skip_serializing_if = "Option::is_none")]
    pub status: Option<String>,
    /// <p>Describes the target <code>StorageCapacity</code> or <code>ThroughputCapacity</code> value provided in the <code>UpdateFileSystem</code> operation. Returned for <code>FILE_SYSTEM_UPDATE</code> administrative actions. </p>
    #[serde(rename = "TargetFileSystemValues")]
    #[serde(skip_serializing_if = "Option::is_none")]
    pub target_file_system_values: Option<FileSystem>,
}

/// <p>Provides information about a failed administrative action.</p>
#[derive(Default, Debug, Clone, PartialEq, Deserialize)]
#[cfg_attr(any(test, feature = "serialize_structs"), derive(Serialize))]
pub struct AdministrativeActionFailureDetails {
    /// <p>Error message providing details about the failure.</p>
    #[serde(rename = "Message")]
    #[serde(skip_serializing_if = "Option::is_none")]
    pub message: Option<String>,
}

/// <p>A backup of an Amazon FSx for file system.</p>
#[derive(Default, Debug, Clone, PartialEq, Deserialize)]
>>>>>>> e150e708
#[cfg_attr(any(test, feature = "serialize_structs"), derive(Serialize))]
pub struct Backup {
    /// <p>The ID of the backup.</p>
    #[serde(rename = "BackupId")]
    pub backup_id: String,
    /// <p>The time when a particular backup was created.</p>
    #[serde(rename = "CreationTime")]
    pub creation_time: f64,
    /// <p>The configuration of the self-managed Microsoft Active Directory (AD) to which the Windows File Server instance is joined.</p>
    #[serde(rename = "DirectoryInformation")]
    #[serde(skip_serializing_if = "Option::is_none")]
    pub directory_information: Option<ActiveDirectoryBackupAttributes>,
    /// <p>Details explaining any failures that occur when creating a backup.</p>
    #[serde(rename = "FailureDetails")]
    #[serde(skip_serializing_if = "Option::is_none")]
    pub failure_details: Option<BackupFailureDetails>,
    /// <p>Metadata of the file system associated with the backup. This metadata is persisted even if the file system is deleted.</p>
    #[serde(rename = "FileSystem")]
    pub file_system: FileSystem,
    /// <p>The ID of the AWS Key Management Service (AWS KMS) key used to encrypt this backup of the Amazon FSx for Windows file system's data at rest. Amazon FSx for Lustre does not support KMS encryption.</p>
    #[serde(rename = "KmsKeyId")]
    #[serde(skip_serializing_if = "Option::is_none")]
    pub kms_key_id: Option<String>,
    /// <p>The lifecycle status of the backup.</p>
    #[serde(rename = "Lifecycle")]
    pub lifecycle: String,
    #[serde(rename = "ProgressPercent")]
    #[serde(skip_serializing_if = "Option::is_none")]
    pub progress_percent: Option<i64>,
    /// <p>The Amazon Resource Name (ARN) for the backup resource.</p>
    #[serde(rename = "ResourceARN")]
    #[serde(skip_serializing_if = "Option::is_none")]
    pub resource_arn: Option<String>,
    /// <p>Tags associated with a particular file system.</p>
    #[serde(rename = "Tags")]
    #[serde(skip_serializing_if = "Option::is_none")]
    pub tags: Option<Vec<Tag>>,
    /// <p>The type of the backup.</p>
    #[serde(rename = "Type")]
    pub type_: String,
}

/// <p>If backup creation fails, this structure contains the details of that failure.</p>
#[derive(Clone, Debug, Default, Deserialize, PartialEq)]
#[cfg_attr(any(test, feature = "serialize_structs"), derive(Serialize))]
pub struct BackupFailureDetails {
    /// <p>A message describing the backup creation failure.</p>
    #[serde(rename = "Message")]
    #[serde(skip_serializing_if = "Option::is_none")]
    pub message: Option<String>,
}

/// <p>Cancels a data repository task.</p>
#[derive(Clone, Debug, Default, PartialEq, Serialize)]
#[cfg_attr(feature = "deserialize_structs", derive(Deserialize))]
pub struct CancelDataRepositoryTaskRequest {
    /// <p>Specifies the data repository task to cancel.</p>
    #[serde(rename = "TaskId")]
    pub task_id: String,
}

#[derive(Clone, Debug, Default, Deserialize, PartialEq)]
#[cfg_attr(any(test, feature = "serialize_structs"), derive(Serialize))]
pub struct CancelDataRepositoryTaskResponse {
    /// <p><p>The lifecycle status of the data repository task, as follows:</p> <ul> <li> <p> <code>PENDING</code> - Amazon FSx has not started the task.</p> </li> <li> <p> <code>EXECUTING</code> - Amazon FSx is processing the task.</p> </li> <li> <p> <code>FAILED</code> - Amazon FSx was not able to complete the task. For example, there may be files the task failed to process. The <a>DataRepositoryTaskFailureDetails</a> property provides more information about task failures.</p> </li> <li> <p> <code>SUCCEEDED</code> - FSx completed the task successfully.</p> </li> <li> <p> <code>CANCELED</code> - Amazon FSx canceled the task and it did not complete.</p> </li> <li> <p> <code>CANCELING</code> - FSx is in process of canceling the task.</p> </li> </ul></p>
    #[serde(rename = "Lifecycle")]
    #[serde(skip_serializing_if = "Option::is_none")]
    pub lifecycle: Option<String>,
    /// <p>The ID of the task being canceled.</p>
    #[serde(rename = "TaskId")]
    #[serde(skip_serializing_if = "Option::is_none")]
    pub task_id: Option<String>,
}

/// <p>Provides a report detailing the data repository task results of the files processed that match the criteria specified in the report <code>Scope</code> parameter. FSx delivers the report to the file system's linked data repository in Amazon S3, using the path specified in the report <code>Path</code> parameter. You can specify whether or not a report gets generated for a task using the <code>Enabled</code> parameter.</p>
#[derive(Clone, Debug, Default, Deserialize, PartialEq, Serialize)]
pub struct CompletionReport {
    /// <p>Set <code>Enabled</code> to <code>True</code> to generate a <code>CompletionReport</code> when the task completes. If set to <code>true</code>, then you need to provide a report <code>Scope</code>, <code>Path</code>, and <code>Format</code>. Set <code>Enabled</code> to <code>False</code> if you do not want a <code>CompletionReport</code> generated when the task completes.</p>
    #[serde(rename = "Enabled")]
    pub enabled: bool,
    /// <p>Required if <code>Enabled</code> is set to <code>true</code>. Specifies the format of the <code>CompletionReport</code>. <code>REPORT_CSV_20191124</code> is the only format currently supported. When <code>Format</code> is set to <code>REPORT_CSV_20191124</code>, the <code>CompletionReport</code> is provided in CSV format, and is delivered to <code>{path}/task-{id}/failures.csv</code>. </p>
    #[serde(rename = "Format")]
    #[serde(skip_serializing_if = "Option::is_none")]
    pub format: Option<String>,
    /// <p>Required if <code>Enabled</code> is set to <code>true</code>. Specifies the location of the report on the file system's linked S3 data repository. An absolute path that defines where the completion report will be stored in the destination location. The <code>Path</code> you provide must be located within the file system’s ExportPath. An example <code>Path</code> value is "s3://myBucket/myExportPath/optionalPrefix". The report provides the following information for each file in the report: FilePath, FileStatus, and ErrorCode. To learn more about a file system's <code>ExportPath</code>, see . </p>
    #[serde(rename = "Path")]
    #[serde(skip_serializing_if = "Option::is_none")]
    pub path: Option<String>,
    /// <p>Required if <code>Enabled</code> is set to <code>true</code>. Specifies the scope of the <code>CompletionReport</code>; <code>FAILED_FILES_ONLY</code> is the only scope currently supported. When <code>Scope</code> is set to <code>FAILED_FILES_ONLY</code>, the <code>CompletionReport</code> only contains information about files that the data repository task failed to process.</p>
    #[serde(rename = "Scope")]
    #[serde(skip_serializing_if = "Option::is_none")]
    pub scope: Option<String>,
}

/// <p>The request object for the <code>CreateBackup</code> operation.</p>
#[derive(Clone, Debug, Default, PartialEq, Serialize)]
#[cfg_attr(feature = "deserialize_structs", derive(Deserialize))]
pub struct CreateBackupRequest {
    /// <p>A string of up to 64 ASCII characters that Amazon FSx uses to ensure idempotent creation. This string is automatically filled on your behalf when you use the AWS Command Line Interface (AWS CLI) or an AWS SDK.</p>
    #[serde(rename = "ClientRequestToken")]
    #[serde(skip_serializing_if = "Option::is_none")]
    pub client_request_token: Option<String>,
    /// <p>The ID of the file system to back up.</p>
    #[serde(rename = "FileSystemId")]
    pub file_system_id: String,
    /// <p>The tags to apply to the backup at backup creation. The key value of the <code>Name</code> tag appears in the console as the backup name. If you have set <code>CopyTagsToBackups</code> to true, and you specify one or more tags using the <code>CreateBackup</code> action, no existing tags on the file system are copied from the file system to the backup.</p>
    #[serde(rename = "Tags")]
    #[serde(skip_serializing_if = "Option::is_none")]
    pub tags: Option<Vec<Tag>>,
}

/// <p>The response object for the <code>CreateBackup</code> operation.</p>
#[derive(Clone, Debug, Default, Deserialize, PartialEq)]
#[cfg_attr(any(test, feature = "serialize_structs"), derive(Serialize))]
pub struct CreateBackupResponse {
    /// <p>A description of the backup.</p>
    #[serde(rename = "Backup")]
    #[serde(skip_serializing_if = "Option::is_none")]
    pub backup: Option<Backup>,
}

#[derive(Clone, Debug, Default, PartialEq, Serialize)]
#[cfg_attr(feature = "deserialize_structs", derive(Deserialize))]
pub struct CreateDataRepositoryTaskRequest {
    #[serde(rename = "ClientRequestToken")]
    #[serde(skip_serializing_if = "Option::is_none")]
    pub client_request_token: Option<String>,
    #[serde(rename = "FileSystemId")]
    pub file_system_id: String,
    /// <p>(Optional) The path or paths on the Amazon FSx file system to use when the data repository task is processed. The default path is the file system root directory. The paths you provide need to be relative to the mount point of the file system. If the mount point is <code>/mnt/fsx</code> and <code>/mnt/fsx/path1</code> is a directory or file on the file system you want to export, then the path to provide is <code>path1</code>. If a path that you provide isn't valid, the task fails.</p>
    #[serde(rename = "Paths")]
    #[serde(skip_serializing_if = "Option::is_none")]
    pub paths: Option<Vec<String>>,
    /// <p>Defines whether or not Amazon FSx provides a CompletionReport once the task has completed. A CompletionReport provides a detailed report on the files that Amazon FSx processed that meet the criteria specified by the <code>Scope</code> parameter. For more information, see <a href="https://docs.aws.amazon.com/fsx/latest/LustreGuide/task-completion-report.html">Working with Task Completion Reports</a>.</p>
    #[serde(rename = "Report")]
    pub report: CompletionReport,
    #[serde(rename = "Tags")]
    #[serde(skip_serializing_if = "Option::is_none")]
    pub tags: Option<Vec<Tag>>,
    /// <p>Specifies the type of data repository task to create.</p>
    #[serde(rename = "Type")]
    pub type_: String,
}

#[derive(Clone, Debug, Default, Deserialize, PartialEq)]
#[cfg_attr(any(test, feature = "serialize_structs"), derive(Serialize))]
pub struct CreateDataRepositoryTaskResponse {
    /// <p>The description of the data repository task that you just created.</p>
    #[serde(rename = "DataRepositoryTask")]
    #[serde(skip_serializing_if = "Option::is_none")]
    pub data_repository_task: Option<DataRepositoryTask>,
}

/// <p>The request object for the <code>CreateFileSystemFromBackup</code> operation.</p>
#[derive(Clone, Debug, Default, PartialEq, Serialize)]
#[cfg_attr(feature = "deserialize_structs", derive(Deserialize))]
pub struct CreateFileSystemFromBackupRequest {
    #[serde(rename = "BackupId")]
    pub backup_id: String,
    /// <p>A string of up to 64 ASCII characters that Amazon FSx uses to ensure idempotent creation. This string is automatically filled on your behalf when you use the AWS Command Line Interface (AWS CLI) or an AWS SDK.</p>
    #[serde(rename = "ClientRequestToken")]
    #[serde(skip_serializing_if = "Option::is_none")]
    pub client_request_token: Option<String>,
    #[serde(rename = "LustreConfiguration")]
    #[serde(skip_serializing_if = "Option::is_none")]
    pub lustre_configuration: Option<CreateFileSystemLustreConfiguration>,
    /// <p>A list of IDs for the security groups that apply to the specified network interfaces created for file system access. These security groups apply to all network interfaces. This value isn't returned in later DescribeFileSystem requests.</p>
    #[serde(rename = "SecurityGroupIds")]
    #[serde(skip_serializing_if = "Option::is_none")]
    pub security_group_ids: Option<Vec<String>>,
    /// <p><p>Sets the storage type for the Windows file system you&#39;re creating from a backup. Valid values are <code>SSD</code> and <code>HDD</code>.</p> <ul> <li> <p>Set to <code>SSD</code> to use solid state drive storage. Supported on all Windows deployment types.</p> </li> <li> <p>Set to <code>HDD</code> to use hard disk drive storage. Supported on <code>SINGLE<em>AZ</em>2</code> and <code>MULTI<em>AZ</em>1</code> Windows file system deployment types. </p> </li> </ul> <p> Default value is <code>SSD</code>. </p> <note> <p>HDD and SSD storage types have different minimum storage capacity requirements. A restored file system&#39;s storage capacity is tied to the file system that was backed up. You can create a file system that uses HDD storage from a backup of a file system that used SSD storage only if the original SSD file system had a storage capacity of at least 2000 GiB. </p> </note></p>
    #[serde(rename = "StorageType")]
    #[serde(skip_serializing_if = "Option::is_none")]
    pub storage_type: Option<String>,
    /// <p>Specifies the IDs of the subnets that the file system will be accessible from. For Windows <code>MULTI_AZ_1</code> file system deployment types, provide exactly two subnet IDs, one for the preferred file server and one for the standby file server. You specify one of these subnets as the preferred subnet using the <code>WindowsConfiguration &gt; PreferredSubnetID</code> property.</p> <p>For Windows <code>SINGLE_AZ_1</code> and <code>SINGLE_AZ_2</code> deployment types and Lustre file systems, provide exactly one subnet ID. The file server is launched in that subnet's Availability Zone.</p>
    #[serde(rename = "SubnetIds")]
    pub subnet_ids: Vec<String>,
    /// <p>The tags to be applied to the file system at file system creation. The key value of the <code>Name</code> tag appears in the console as the file system name.</p>
    #[serde(rename = "Tags")]
    #[serde(skip_serializing_if = "Option::is_none")]
    pub tags: Option<Vec<Tag>>,
    /// <p>The configuration for this Microsoft Windows file system.</p>
    #[serde(rename = "WindowsConfiguration")]
    #[serde(skip_serializing_if = "Option::is_none")]
    pub windows_configuration: Option<CreateFileSystemWindowsConfiguration>,
}

/// <p>The response object for the <code>CreateFileSystemFromBackup</code> operation.</p>
#[derive(Clone, Debug, Default, Deserialize, PartialEq)]
#[cfg_attr(any(test, feature = "serialize_structs"), derive(Serialize))]
pub struct CreateFileSystemFromBackupResponse {
    /// <p>A description of the file system.</p>
    #[serde(rename = "FileSystem")]
    #[serde(skip_serializing_if = "Option::is_none")]
    pub file_system: Option<FileSystem>,
}

/// <p>The Lustre configuration for the file system being created. </p>
#[derive(Clone, Debug, Default, PartialEq, Serialize)]
#[cfg_attr(feature = "deserialize_structs", derive(Deserialize))]
pub struct CreateFileSystemLustreConfiguration {
    #[serde(rename = "AutomaticBackupRetentionDays")]
    #[serde(skip_serializing_if = "Option::is_none")]
    pub automatic_backup_retention_days: Option<i64>,
    /// <p>A boolean flag indicating whether tags for the file system should be copied to backups. This value defaults to false. If it's set to true, all tags for the file system are copied to all automatic and user-initiated backups where the user doesn't specify tags. If this value is true, and you specify one or more tags, only the specified tags are copied to backups. If you specify one or more tags when creating a user-initiated backup, no tags are copied from the file system, regardless of this value.</p>
    #[serde(rename = "CopyTagsToBackups")]
    #[serde(skip_serializing_if = "Option::is_none")]
    pub copy_tags_to_backups: Option<bool>,
    #[serde(rename = "DailyAutomaticBackupStartTime")]
    #[serde(skip_serializing_if = "Option::is_none")]
    pub daily_automatic_backup_start_time: Option<String>,
    /// <p> Choose <code>SCRATCH_1</code> and <code>SCRATCH_2</code> deployment types when you need temporary storage and shorter-term processing of data. The <code>SCRATCH_2</code> deployment type provides in-transit encryption of data and higher burst throughput capacity than <code>SCRATCH_1</code>.</p> <note> <p>This option can only be set for for PERSISTENT_1 deployments types.</p> </note> <p>Choose <code>PERSISTENT_1</code> deployment type for longer-term storage and workloads and encryption of data in transit. To learn more about deployment types, see <a href="https://docs.aws.amazon.com/fsx/latest/LustreGuide/lustre-deployment-types.html"> FSx for Lustre Deployment Options</a>.</p> <p>Encryption of data in-transit is automatically enabled when you access a <code>SCRATCH_2</code> or <code>PERSISTENT_1</code> file system from Amazon EC2 instances that <a href="https://docs.aws.amazon.com/AWSEC2/latest/UserGuide/data- protection.html">support this feature</a>. (Default = <code>SCRATCH_1</code>) </p> <p>Encryption of data in-transit for <code>SCRATCH_2</code> and <code>PERSISTENT_1</code> deployment types is supported when accessed from supported instance types in supported AWS Regions. To learn more, <a href="https://docs.aws.amazon.com/fsx/latest/LustreGuide/encryption-in-transit-fsxl.html">Encrypting Data in Transit</a>.</p>
    #[serde(rename = "DeploymentType")]
    #[serde(skip_serializing_if = "Option::is_none")]
    pub deployment_type: Option<String>,
    /// <p>(Optional) The path in Amazon S3 where the root of your Amazon FSx file system is exported. The path must use the same Amazon S3 bucket as specified in ImportPath. You can provide an optional prefix to which new and changed data is to be exported from your Amazon FSx for Lustre file system. If an <code>ExportPath</code> value is not provided, Amazon FSx sets a default export path, <code>s3://import-bucket/FSxLustre[creation-timestamp]</code>. The timestamp is in UTC format, for example <code>s3://import-bucket/FSxLustre20181105T222312Z</code>.</p> <p>The Amazon S3 export bucket must be the same as the import bucket specified by <code>ImportPath</code>. If you only specify a bucket name, such as <code>s3://import-bucket</code>, you get a 1:1 mapping of file system objects to S3 bucket objects. This mapping means that the input data in S3 is overwritten on export. If you provide a custom prefix in the export path, such as <code>s3://import-bucket/[custom-optional-prefix]</code>, Amazon FSx exports the contents of your file system to that export prefix in the Amazon S3 bucket.</p>
    #[serde(rename = "ExportPath")]
    #[serde(skip_serializing_if = "Option::is_none")]
    pub export_path: Option<String>,
    /// <p>(Optional) The path to the Amazon S3 bucket (including the optional prefix) that you're using as the data repository for your Amazon FSx for Lustre file system. The root of your FSx for Lustre file system will be mapped to the root of the Amazon S3 bucket you select. An example is <code>s3://import-bucket/optional-prefix</code>. If you specify a prefix after the Amazon S3 bucket name, only object keys with that prefix are loaded into the file system.</p>
    #[serde(rename = "ImportPath")]
    #[serde(skip_serializing_if = "Option::is_none")]
    pub import_path: Option<String>,
    /// <p>(Optional) For files imported from a data repository, this value determines the stripe count and maximum amount of data per file (in MiB) stored on a single physical disk. The maximum number of disks that a single file can be striped across is limited by the total number of disks that make up the file system.</p> <p>The default chunk size is 1,024 MiB (1 GiB) and can go as high as 512,000 MiB (500 GiB). Amazon S3 objects have a maximum size of 5 TB.</p>
    #[serde(rename = "ImportedFileChunkSize")]
    #[serde(skip_serializing_if = "Option::is_none")]
    pub imported_file_chunk_size: Option<i64>,
    /// <p> Required for the <code>PERSISTENT_1</code> deployment type, describes the amount of read and write throughput for each 1 tebibyte of storage, in MB/s/TiB. File system throughput capacity is calculated by multiplying ﬁle system storage capacity (TiB) by the PerUnitStorageThroughput (MB/s/TiB). For a 2.4 TiB ﬁle system, provisioning 50 MB/s/TiB of PerUnitStorageThroughput yields 117 MB/s of ﬁle system throughput. You pay for the amount of throughput that you provision. </p> <p>Valid values are 50, 100, 200.</p>
    #[serde(rename = "PerUnitStorageThroughput")]
    #[serde(skip_serializing_if = "Option::is_none")]
    pub per_unit_storage_throughput: Option<i64>,
    /// <p>The preferred start time to perform weekly maintenance, formatted d:HH:MM in the UTC time zone, where d is the weekday number, from 1 through 7, beginning with Monday and ending with Sunday.</p>
    #[serde(rename = "WeeklyMaintenanceStartTime")]
    #[serde(skip_serializing_if = "Option::is_none")]
    pub weekly_maintenance_start_time: Option<String>,
}

/// <p>The request object used to create a new Amazon FSx file system.</p>
#[derive(Clone, Debug, Default, PartialEq, Serialize)]
#[cfg_attr(feature = "deserialize_structs", derive(Deserialize))]
pub struct CreateFileSystemRequest {
    /// <p>A string of up to 64 ASCII characters that Amazon FSx uses to ensure idempotent creation. This string is automatically filled on your behalf when you use the AWS Command Line Interface (AWS CLI) or an AWS SDK.</p>
    #[serde(rename = "ClientRequestToken")]
    #[serde(skip_serializing_if = "Option::is_none")]
    pub client_request_token: Option<String>,
    /// <p>The type of Amazon FSx file system to create, either <code>WINDOWS</code> or <code>LUSTRE</code>.</p>
    #[serde(rename = "FileSystemType")]
    pub file_system_type: String,
    #[serde(rename = "KmsKeyId")]
    #[serde(skip_serializing_if = "Option::is_none")]
    pub kms_key_id: Option<String>,
    #[serde(rename = "LustreConfiguration")]
    #[serde(skip_serializing_if = "Option::is_none")]
    pub lustre_configuration: Option<CreateFileSystemLustreConfiguration>,
    /// <p>A list of IDs specifying the security groups to apply to all network interfaces created for file system access. This list isn't returned in later requests to describe the file system.</p>
    #[serde(rename = "SecurityGroupIds")]
    #[serde(skip_serializing_if = "Option::is_none")]
    pub security_group_ids: Option<Vec<String>>,
    /// <p><p>Sets the storage capacity of the file system that you&#39;re creating.</p> <p>For Lustre file systems:</p> <ul> <li> <p>For <code>SCRATCH<em>2</code> and <code>PERSISTENT</em>1</code> deployment types, valid values are 1.2, 2.4, and increments of 2.4 TiB.</p> </li> <li> <p>For <code>SCRATCH_1</code> deployment type, valid values are 1.2, 2.4, and increments of 3.6 TiB.</p> </li> </ul> <p>For Windows file systems:</p> <ul> <li> <p>If <code>StorageType=SSD</code>, valid values are 32 GiB - 65,536 GiB (64 TiB).</p> </li> <li> <p>If <code>StorageType=HDD</code>, valid values are 2000 GiB - 65,536 GiB (64 TiB).</p> </li> </ul></p>
    #[serde(rename = "StorageCapacity")]
    pub storage_capacity: i64,
    /// <p>Sets the storage type for the Amazon FSx for Windows file system you're creating. Valid values are <code>SSD</code> and <code>HDD</code>.</p> <ul> <li> <p>Set to <code>SSD</code> to use solid state drive storage. SSD is supported on all Windows deployment types.</p> </li> <li> <p>Set to <code>HDD</code> to use hard disk drive storage. HDD is supported on <code>SINGLE_AZ_2</code> and <code>MULTI_AZ_1</code> Windows file system deployment types. </p> </li> </ul> <p> Default value is <code>SSD</code>. For more information, see <a href="https://docs.aws.amazon.com/fsx/latest/WindowsGuide/optimize-fsx-costs.html#storage-type-options"> Storage Type Options</a> in the <i>Amazon FSx for Windows User Guide</i>. </p>
    #[serde(rename = "StorageType")]
    #[serde(skip_serializing_if = "Option::is_none")]
    pub storage_type: Option<String>,
    /// <p>Specifies the IDs of the subnets that the file system will be accessible from. For Windows <code>MULTI_AZ_1</code> file system deployment types, provide exactly two subnet IDs, one for the preferred file server and one for the standby file server. You specify one of these subnets as the preferred subnet using the <code>WindowsConfiguration &gt; PreferredSubnetID</code> property.</p> <p>For Windows <code>SINGLE_AZ_1</code> and <code>SINGLE_AZ_2</code> file system deployment types and Lustre file systems, provide exactly one subnet ID. The file server is launched in that subnet's Availability Zone.</p>
    #[serde(rename = "SubnetIds")]
    pub subnet_ids: Vec<String>,
    /// <p>The tags to apply to the file system being created. The key value of the <code>Name</code> tag appears in the console as the file system name.</p>
    #[serde(rename = "Tags")]
    #[serde(skip_serializing_if = "Option::is_none")]
    pub tags: Option<Vec<Tag>>,
    /// <p>The Microsoft Windows configuration for the file system being created. </p>
    #[serde(rename = "WindowsConfiguration")]
    #[serde(skip_serializing_if = "Option::is_none")]
    pub windows_configuration: Option<CreateFileSystemWindowsConfiguration>,
}

/// <p>The response object returned after the file system is created.</p>
#[derive(Clone, Debug, Default, Deserialize, PartialEq)]
#[cfg_attr(any(test, feature = "serialize_structs"), derive(Serialize))]
pub struct CreateFileSystemResponse {
    /// <p>The configuration of the file system that was created.</p>
    #[serde(rename = "FileSystem")]
    #[serde(skip_serializing_if = "Option::is_none")]
    pub file_system: Option<FileSystem>,
}

/// <p>The configuration object for the Microsoft Windows file system used in <code>CreateFileSystem</code> and <code>CreateFileSystemFromBackup</code> operations.</p>
#[derive(Clone, Debug, Default, PartialEq, Serialize)]
#[cfg_attr(feature = "deserialize_structs", derive(Deserialize))]
pub struct CreateFileSystemWindowsConfiguration {
    /// <p>The ID for an existing AWS Managed Microsoft Active Directory (AD) instance that the file system should join when it's created.</p>
    #[serde(rename = "ActiveDirectoryId")]
    #[serde(skip_serializing_if = "Option::is_none")]
    pub active_directory_id: Option<String>,
    /// <p>The number of days to retain automatic backups. The default is to retain backups for 7 days. Setting this value to 0 disables the creation of automatic backups. The maximum retention period for backups is 35 days.</p>
    #[serde(rename = "AutomaticBackupRetentionDays")]
    #[serde(skip_serializing_if = "Option::is_none")]
    pub automatic_backup_retention_days: Option<i64>,
    /// <p>A boolean flag indicating whether tags for the file system should be copied to backups. This value defaults to false. If it's set to true, all tags for the file system are copied to all automatic and user-initiated backups where the user doesn't specify tags. If this value is true, and you specify one or more tags, only the specified tags are copied to backups. If you specify one or more tags when creating a user-initiated backup, no tags are copied from the file system, regardless of this value.</p>
    #[serde(rename = "CopyTagsToBackups")]
    #[serde(skip_serializing_if = "Option::is_none")]
    pub copy_tags_to_backups: Option<bool>,
    /// <p>The preferred time to take daily automatic backups, formatted HH:MM in the UTC time zone.</p>
    #[serde(rename = "DailyAutomaticBackupStartTime")]
    #[serde(skip_serializing_if = "Option::is_none")]
    pub daily_automatic_backup_start_time: Option<String>,
    /// <p>Specifies the file system deployment type, valid values are the following:</p> <ul> <li> <p> <code>MULTI_AZ_1</code> - Deploys a high availability file system that is configured for Multi-AZ redundancy to tolerate temporary Availability Zone (AZ) unavailability. You can only deploy a Multi-AZ file system in AWS Regions that have a minimum of three Availability Zones. Also supports HDD storage type</p> </li> <li> <p> <code>SINGLE_AZ_1</code> - (Default) Choose to deploy a file system that is configured for single AZ redundancy.</p> </li> <li> <p> <code>SINGLE_AZ_2</code> - The latest generation Single AZ file system. Specifies a file system that is configured for single AZ redundancy and supports HDD storage type.</p> </li> </ul> <p>For more information, see <a href="https://docs.aws.amazon.com/fsx/latest/WindowsGuide/high-availability-multiAZ.html"> Availability and Durability: Single-AZ and Multi-AZ File Systems</a>.</p>
    #[serde(rename = "DeploymentType")]
    #[serde(skip_serializing_if = "Option::is_none")]
    pub deployment_type: Option<String>,
    /// <p>Required when <code>DeploymentType</code> is set to <code>MULTI_AZ_1</code>. This specifies the subnet in which you want the preferred file server to be located. For in-AWS applications, we recommend that you launch your clients in the same Availability Zone (AZ) as your preferred file server to reduce cross-AZ data transfer costs and minimize latency. </p>
    #[serde(rename = "PreferredSubnetId")]
    #[serde(skip_serializing_if = "Option::is_none")]
    pub preferred_subnet_id: Option<String>,
    #[serde(rename = "SelfManagedActiveDirectoryConfiguration")]
    #[serde(skip_serializing_if = "Option::is_none")]
    pub self_managed_active_directory_configuration:
        Option<SelfManagedActiveDirectoryConfiguration>,
    /// <p>The throughput of an Amazon FSx file system, measured in megabytes per second, in 2 to the <i>n</i>th increments, between 2^3 (8) and 2^11 (2048).</p>
    #[serde(rename = "ThroughputCapacity")]
    pub throughput_capacity: i64,
    /// <p>The preferred start time to perform weekly maintenance, formatted d:HH:MM in the UTC time zone, where d is the weekday number, from 1 through 7, beginning with Monday and ending with Sunday.</p>
    #[serde(rename = "WeeklyMaintenanceStartTime")]
    #[serde(skip_serializing_if = "Option::is_none")]
    pub weekly_maintenance_start_time: Option<String>,
}

/// <p>The data repository configuration object for Lustre file systems returned in the response of the <code>CreateFileSystem</code> operation.</p>
#[derive(Clone, Debug, Default, Deserialize, PartialEq)]
#[cfg_attr(any(test, feature = "serialize_structs"), derive(Serialize))]
pub struct DataRepositoryConfiguration {
    /// <p>The export path to the Amazon S3 bucket (and prefix) that you are using to store new and changed Lustre file system files in S3.</p>
    #[serde(rename = "ExportPath")]
    #[serde(skip_serializing_if = "Option::is_none")]
    pub export_path: Option<String>,
    /// <p>The import path to the Amazon S3 bucket (and optional prefix) that you're using as the data repository for your FSx for Lustre file system, for example <code>s3://import-bucket/optional-prefix</code>. If a prefix is specified after the Amazon S3 bucket name, only object keys with that prefix are loaded into the file system.</p>
    #[serde(rename = "ImportPath")]
    #[serde(skip_serializing_if = "Option::is_none")]
    pub import_path: Option<String>,
    /// <p>For files imported from a data repository, this value determines the stripe count and maximum amount of data per file (in MiB) stored on a single physical disk. The maximum number of disks that a single file can be striped across is limited by the total number of disks that make up the file system.</p> <p>The default chunk size is 1,024 MiB (1 GiB) and can go as high as 512,000 MiB (500 GiB). Amazon S3 objects have a maximum size of 5 TB.</p>
    #[serde(rename = "ImportedFileChunkSize")]
    #[serde(skip_serializing_if = "Option::is_none")]
    pub imported_file_chunk_size: Option<i64>,
}

/// <p>A description of the data repository task. You use data repository tasks to perform bulk transfer operations between your Amazon FSx file system and its linked data repository.</p>
#[derive(Clone, Debug, Default, Deserialize, PartialEq)]
#[cfg_attr(any(test, feature = "serialize_structs"), derive(Serialize))]
pub struct DataRepositoryTask {
    #[serde(rename = "CreationTime")]
    pub creation_time: f64,
    /// <p>The time that Amazon FSx completed processing the task, populated after the task is complete.</p>
    #[serde(rename = "EndTime")]
    #[serde(skip_serializing_if = "Option::is_none")]
    pub end_time: Option<f64>,
    /// <p>Failure message describing why the task failed, it is populated only when <code>Lifecycle</code> is set to <code>FAILED</code>.</p>
    #[serde(rename = "FailureDetails")]
    #[serde(skip_serializing_if = "Option::is_none")]
    pub failure_details: Option<DataRepositoryTaskFailureDetails>,
    #[serde(rename = "FileSystemId")]
    pub file_system_id: String,
    /// <p><p>The lifecycle status of the data repository task, as follows:</p> <ul> <li> <p> <code>PENDING</code> - Amazon FSx has not started the task.</p> </li> <li> <p> <code>EXECUTING</code> - Amazon FSx is processing the task.</p> </li> <li> <p> <code>FAILED</code> - Amazon FSx was not able to complete the task. For example, there may be files the task failed to process. The <a>DataRepositoryTaskFailureDetails</a> property provides more information about task failures.</p> </li> <li> <p> <code>SUCCEEDED</code> - FSx completed the task successfully.</p> </li> <li> <p> <code>CANCELED</code> - Amazon FSx canceled the task and it did not complete.</p> </li> <li> <p> <code>CANCELING</code> - FSx is in process of canceling the task.</p> </li> </ul> <note> <p>You cannot delete an FSx for Lustre file system if there are data repository tasks for the file system in the <code>PENDING</code> or <code>EXECUTING</code> states. Please retry when the data repository task is finished (with a status of <code>CANCELED</code>, <code>SUCCEEDED</code>, or <code>FAILED</code>). You can use the DescribeDataRepositoryTask action to monitor the task status. Contact the FSx team if you need to delete your file system immediately.</p> </note></p>
    #[serde(rename = "Lifecycle")]
    pub lifecycle: String,
    /// <p>An array of paths on the Amazon FSx for Lustre file system that specify the data for the data repository task to process. For example, in an EXPORT_TO_REPOSITORY task, the paths specify which data to export to the linked data repository.</p> <p>(Default) If <code>Paths</code> is not specified, Amazon FSx uses the file system root directory.</p>
    #[serde(rename = "Paths")]
    #[serde(skip_serializing_if = "Option::is_none")]
    pub paths: Option<Vec<String>>,
    #[serde(rename = "Report")]
    #[serde(skip_serializing_if = "Option::is_none")]
    pub report: Option<CompletionReport>,
    #[serde(rename = "ResourceARN")]
    #[serde(skip_serializing_if = "Option::is_none")]
    pub resource_arn: Option<String>,
    /// <p>The time that Amazon FSx began processing the task.</p>
    #[serde(rename = "StartTime")]
    #[serde(skip_serializing_if = "Option::is_none")]
    pub start_time: Option<f64>,
    /// <p>Provides the status of the number of files that the task has processed successfully and failed to process.</p>
    #[serde(rename = "Status")]
    #[serde(skip_serializing_if = "Option::is_none")]
    pub status: Option<DataRepositoryTaskStatus>,
    #[serde(rename = "Tags")]
    #[serde(skip_serializing_if = "Option::is_none")]
    pub tags: Option<Vec<Tag>>,
    /// <p>The system-generated, unique 17-digit ID of the data repository task.</p>
    #[serde(rename = "TaskId")]
    pub task_id: String,
    /// <p>The type of data repository task; EXPORT_TO_REPOSITORY is the only type currently supported.</p>
    #[serde(rename = "Type")]
    pub type_: String,
}

/// <p>Provides information about why a data repository task failed. Only populated when the task <code>Lifecycle</code> is set to <code>FAILED</code>.</p>
#[derive(Clone, Debug, Default, Deserialize, PartialEq)]
#[cfg_attr(any(test, feature = "serialize_structs"), derive(Serialize))]
pub struct DataRepositoryTaskFailureDetails {
    #[serde(rename = "Message")]
    #[serde(skip_serializing_if = "Option::is_none")]
    pub message: Option<String>,
}

/// <p>(Optional) An array of filter objects you can use to filter the response of data repository tasks you will see in the the response. You can filter the tasks returned in the response by one or more file system IDs, task lifecycles, and by task type. A filter object consists of a filter <code>Name</code>, and one or more <code>Values</code> for the filter.</p>
#[derive(Clone, Debug, Default, PartialEq, Serialize)]
#[cfg_attr(feature = "deserialize_structs", derive(Deserialize))]
pub struct DataRepositoryTaskFilter {
    /// <p><p>Name of the task property to use in filtering the tasks returned in the response.</p> <ul> <li> <p>Use <code>file-system-id</code> to retrieve data repository tasks for specific file systems.</p> </li> <li> <p>Use <code>task-lifecycle</code> to retrieve data repository tasks with one or more specific lifecycle states, as follows: CANCELED, EXECUTING, FAILED, PENDING, and SUCCEEDED.</p> </li> </ul></p>
    #[serde(rename = "Name")]
    #[serde(skip_serializing_if = "Option::is_none")]
    pub name: Option<String>,
    /// <p>Use Values to include the specific file system IDs and task lifecycle states for the filters you are using.</p>
    #[serde(rename = "Values")]
    #[serde(skip_serializing_if = "Option::is_none")]
    pub values: Option<Vec<String>>,
}

/// <p>Provides the task status showing a running total of the total number of files to be processed, the number successfully processed, and the number of files the task failed to process.</p>
#[derive(Clone, Debug, Default, Deserialize, PartialEq)]
#[cfg_attr(any(test, feature = "serialize_structs"), derive(Serialize))]
pub struct DataRepositoryTaskStatus {
    /// <p>A running total of the number of files that the task failed to process.</p>
    #[serde(rename = "FailedCount")]
    #[serde(skip_serializing_if = "Option::is_none")]
    pub failed_count: Option<i64>,
    /// <p>The time at which the task status was last updated.</p>
    #[serde(rename = "LastUpdatedTime")]
    #[serde(skip_serializing_if = "Option::is_none")]
    pub last_updated_time: Option<f64>,
    /// <p>A running total of the number of files that the task has successfully processed.</p>
    #[serde(rename = "SucceededCount")]
    #[serde(skip_serializing_if = "Option::is_none")]
    pub succeeded_count: Option<i64>,
    /// <p>The total number of files that the task will process. While a task is executing, the sum of <code>SucceededCount</code> plus <code>FailedCount</code> may not equal <code>TotalCount</code>. When the task is complete, <code>TotalCount</code> equals the sum of <code>SucceededCount</code> plus <code>FailedCount</code>.</p>
    #[serde(rename = "TotalCount")]
    #[serde(skip_serializing_if = "Option::is_none")]
    pub total_count: Option<i64>,
}

/// <p>The request object for <code>DeleteBackup</code> operation.</p>
#[derive(Clone, Debug, Default, PartialEq, Serialize)]
#[cfg_attr(feature = "deserialize_structs", derive(Deserialize))]
pub struct DeleteBackupRequest {
    /// <p>The ID of the backup you want to delete.</p>
    #[serde(rename = "BackupId")]
    pub backup_id: String,
    /// <p>A string of up to 64 ASCII characters that Amazon FSx uses to ensure idempotent deletion. This is automatically filled on your behalf when using the AWS CLI or SDK.</p>
    #[serde(rename = "ClientRequestToken")]
    #[serde(skip_serializing_if = "Option::is_none")]
    pub client_request_token: Option<String>,
}

/// <p>The response object for <code>DeleteBackup</code> operation.</p>
#[derive(Clone, Debug, Default, Deserialize, PartialEq)]
#[cfg_attr(any(test, feature = "serialize_structs"), derive(Serialize))]
pub struct DeleteBackupResponse {
    /// <p>The ID of the backup deleted.</p>
    #[serde(rename = "BackupId")]
    #[serde(skip_serializing_if = "Option::is_none")]
    pub backup_id: Option<String>,
    /// <p>The lifecycle of the backup. Should be <code>DELETED</code>.</p>
    #[serde(rename = "Lifecycle")]
    #[serde(skip_serializing_if = "Option::is_none")]
    pub lifecycle: Option<String>,
}

/// <p>The configuration object for the Amazon FSx for Lustre file system being deleted in the <code>DeleteFileSystem</code> operation.</p>
#[derive(Default, Debug, Clone, PartialEq, Serialize)]
#[cfg_attr(feature = "deserialize_structs", derive(Deserialize))]
pub struct DeleteFileSystemLustreConfiguration {
    /// <p>Use if <code>SkipFinalBackup</code> is set to <code>false</code>, and you want to apply an array of tags to the final backup. If you have set the file system property <code>CopyTagsToBackups</code> to true, and you specify one or more <code>FinalBackupTags</code> when deleting a file system, Amazon FSx will not copy any existing file system tags to the backup.</p>
    #[serde(rename = "FinalBackupTags")]
    #[serde(skip_serializing_if = "Option::is_none")]
    pub final_backup_tags: Option<Vec<Tag>>,
    /// <p>Set <code>SkipFinalBackup</code> to false if you want to take a final backup of the file system you are deleting. By default, Amazon FSx will not take a final backup on your behalf when the <code>DeleteFileSystem</code> operation is invoked. (Default = true)</p>
    #[serde(rename = "SkipFinalBackup")]
    #[serde(skip_serializing_if = "Option::is_none")]
    pub skip_final_backup: Option<bool>,
}

/// <p>The response object for the Amazon FSx for Lustre file system being deleted in the <code>DeleteFileSystem</code> operation.</p>
#[derive(Default, Debug, Clone, PartialEq, Deserialize)]
#[cfg_attr(any(test, feature = "serialize_structs"), derive(Serialize))]
pub struct DeleteFileSystemLustreResponse {
    /// <p>The ID of the final backup for this file system.</p>
    #[serde(rename = "FinalBackupId")]
    #[serde(skip_serializing_if = "Option::is_none")]
    pub final_backup_id: Option<String>,
    /// <p>The set of tags applied to the final backup.</p>
    #[serde(rename = "FinalBackupTags")]
    #[serde(skip_serializing_if = "Option::is_none")]
    pub final_backup_tags: Option<Vec<Tag>>,
}

/// <p>The request object for <code>DeleteFileSystem</code> operation.</p>
#[derive(Clone, Debug, Default, PartialEq, Serialize)]
#[cfg_attr(feature = "deserialize_structs", derive(Deserialize))]
pub struct DeleteFileSystemRequest {
    /// <p>A string of up to 64 ASCII characters that Amazon FSx uses to ensure idempotent deletion. This is automatically filled on your behalf when using the AWS CLI or SDK.</p>
    #[serde(rename = "ClientRequestToken")]
    #[serde(skip_serializing_if = "Option::is_none")]
    pub client_request_token: Option<String>,
    /// <p>The ID of the file system you want to delete.</p>
    #[serde(rename = "FileSystemId")]
    pub file_system_id: String,
    #[serde(rename = "LustreConfiguration")]
    #[serde(skip_serializing_if = "Option::is_none")]
    pub lustre_configuration: Option<DeleteFileSystemLustreConfiguration>,
    #[serde(rename = "WindowsConfiguration")]
    #[serde(skip_serializing_if = "Option::is_none")]
    pub windows_configuration: Option<DeleteFileSystemWindowsConfiguration>,
}

/// <p>The response object for the <code>DeleteFileSystem</code> operation.</p>
#[derive(Clone, Debug, Default, Deserialize, PartialEq)]
#[cfg_attr(any(test, feature = "serialize_structs"), derive(Serialize))]
pub struct DeleteFileSystemResponse {
    /// <p>The ID of the file system being deleted.</p>
    #[serde(rename = "FileSystemId")]
    #[serde(skip_serializing_if = "Option::is_none")]
    pub file_system_id: Option<String>,
    /// <p>The file system lifecycle for the deletion request. Should be <code>DELETING</code>.</p>
    #[serde(rename = "Lifecycle")]
    #[serde(skip_serializing_if = "Option::is_none")]
    pub lifecycle: Option<String>,
    #[serde(rename = "LustreResponse")]
    #[serde(skip_serializing_if = "Option::is_none")]
    pub lustre_response: Option<DeleteFileSystemLustreResponse>,
    #[serde(rename = "WindowsResponse")]
    #[serde(skip_serializing_if = "Option::is_none")]
    pub windows_response: Option<DeleteFileSystemWindowsResponse>,
}

/// <p>The configuration object for the Microsoft Windows file system used in the <code>DeleteFileSystem</code> operation.</p>
#[derive(Clone, Debug, Default, PartialEq, Serialize)]
#[cfg_attr(feature = "deserialize_structs", derive(Deserialize))]
pub struct DeleteFileSystemWindowsConfiguration {
    /// <p>A set of tags for your final backup.</p>
    #[serde(rename = "FinalBackupTags")]
    #[serde(skip_serializing_if = "Option::is_none")]
    pub final_backup_tags: Option<Vec<Tag>>,
    /// <p>By default, Amazon FSx for Windows takes a final backup on your behalf when the <code>DeleteFileSystem</code> operation is invoked. Doing this helps protect you from data loss, and we highly recommend taking the final backup. If you want to skip this backup, use this flag to do so.</p>
    #[serde(rename = "SkipFinalBackup")]
    #[serde(skip_serializing_if = "Option::is_none")]
    pub skip_final_backup: Option<bool>,
}

/// <p>The response object for the Microsoft Windows file system used in the <code>DeleteFileSystem</code> operation.</p>
#[derive(Clone, Debug, Default, Deserialize, PartialEq)]
#[cfg_attr(any(test, feature = "serialize_structs"), derive(Serialize))]
pub struct DeleteFileSystemWindowsResponse {
    /// <p>The ID of the final backup for this file system.</p>
    #[serde(rename = "FinalBackupId")]
    #[serde(skip_serializing_if = "Option::is_none")]
    pub final_backup_id: Option<String>,
    /// <p>The set of tags applied to the final backup.</p>
    #[serde(rename = "FinalBackupTags")]
    #[serde(skip_serializing_if = "Option::is_none")]
    pub final_backup_tags: Option<Vec<Tag>>,
}

/// <p>The request object for <code>DescribeBackups</code> operation.</p>
#[derive(Clone, Debug, Default, PartialEq, Serialize)]
#[cfg_attr(feature = "deserialize_structs", derive(Deserialize))]
pub struct DescribeBackupsRequest {
    /// <p>IDs of the backups you want to retrieve (String). This overrides any filters. If any IDs are not found, BackupNotFound will be thrown.</p>
    #[serde(rename = "BackupIds")]
    #[serde(skip_serializing_if = "Option::is_none")]
    pub backup_ids: Option<Vec<String>>,
    /// <p>Filters structure. Supported names are file-system-id and backup-type.</p>
    #[serde(rename = "Filters")]
    #[serde(skip_serializing_if = "Option::is_none")]
    pub filters: Option<Vec<Filter>>,
    /// <p>Maximum number of backups to return in the response (integer). This parameter value must be greater than 0. The number of items that Amazon FSx returns is the minimum of the <code>MaxResults</code> parameter specified in the request and the service's internal maximum number of items per page.</p>
    #[serde(rename = "MaxResults")]
    #[serde(skip_serializing_if = "Option::is_none")]
    pub max_results: Option<i64>,
    /// <p>Opaque pagination token returned from a previous <code>DescribeBackups</code> operation (String). If a token present, the action continues the list from where the returning call left off.</p>
    #[serde(rename = "NextToken")]
    #[serde(skip_serializing_if = "Option::is_none")]
    pub next_token: Option<String>,
}

/// <p>Response object for <code>DescribeBackups</code> operation.</p>
#[derive(Clone, Debug, Default, Deserialize, PartialEq)]
#[cfg_attr(any(test, feature = "serialize_structs"), derive(Serialize))]
pub struct DescribeBackupsResponse {
    /// <p>Any array of backups.</p>
    #[serde(rename = "Backups")]
    #[serde(skip_serializing_if = "Option::is_none")]
    pub backups: Option<Vec<Backup>>,
    /// <p>This is present if there are more backups than returned in the response (String). You can use the <code>NextToken</code> value in the later request to fetch the backups. </p>
    #[serde(rename = "NextToken")]
    #[serde(skip_serializing_if = "Option::is_none")]
    pub next_token: Option<String>,
}

#[derive(Clone, Debug, Default, PartialEq, Serialize)]
#[cfg_attr(feature = "deserialize_structs", derive(Deserialize))]
pub struct DescribeDataRepositoryTasksRequest {
    /// <p>(Optional) You can use filters to narrow the <code>DescribeDataRepositoryTasks</code> response to include just tasks for specific file systems, or tasks in a specific lifecycle state.</p>
    #[serde(rename = "Filters")]
    #[serde(skip_serializing_if = "Option::is_none")]
    pub filters: Option<Vec<DataRepositoryTaskFilter>>,
    #[serde(rename = "MaxResults")]
    #[serde(skip_serializing_if = "Option::is_none")]
    pub max_results: Option<i64>,
    #[serde(rename = "NextToken")]
    #[serde(skip_serializing_if = "Option::is_none")]
    pub next_token: Option<String>,
    /// <p>(Optional) IDs of the tasks whose descriptions you want to retrieve (String).</p>
    #[serde(rename = "TaskIds")]
    #[serde(skip_serializing_if = "Option::is_none")]
    pub task_ids: Option<Vec<String>>,
}

#[derive(Clone, Debug, Default, Deserialize, PartialEq)]
#[cfg_attr(any(test, feature = "serialize_structs"), derive(Serialize))]
pub struct DescribeDataRepositoryTasksResponse {
    /// <p>The collection of data repository task descriptions returned.</p>
    #[serde(rename = "DataRepositoryTasks")]
    #[serde(skip_serializing_if = "Option::is_none")]
    pub data_repository_tasks: Option<Vec<DataRepositoryTask>>,
    #[serde(rename = "NextToken")]
    #[serde(skip_serializing_if = "Option::is_none")]
    pub next_token: Option<String>,
}

/// <p>The request object for <code>DescribeFileSystems</code> operation.</p>
#[derive(Clone, Debug, Default, PartialEq, Serialize)]
#[cfg_attr(feature = "deserialize_structs", derive(Deserialize))]
pub struct DescribeFileSystemsRequest {
    /// <p>IDs of the file systems whose descriptions you want to retrieve (String).</p>
    #[serde(rename = "FileSystemIds")]
    #[serde(skip_serializing_if = "Option::is_none")]
    pub file_system_ids: Option<Vec<String>>,
    /// <p>Maximum number of file systems to return in the response (integer). This parameter value must be greater than 0. The number of items that Amazon FSx returns is the minimum of the <code>MaxResults</code> parameter specified in the request and the service's internal maximum number of items per page.</p>
    #[serde(rename = "MaxResults")]
    #[serde(skip_serializing_if = "Option::is_none")]
    pub max_results: Option<i64>,
    /// <p>Opaque pagination token returned from a previous <code>DescribeFileSystems</code> operation (String). If a token present, the action continues the list from where the returning call left off.</p>
    #[serde(rename = "NextToken")]
    #[serde(skip_serializing_if = "Option::is_none")]
    pub next_token: Option<String>,
}

/// <p>The response object for <code>DescribeFileSystems</code> operation.</p>
#[derive(Clone, Debug, Default, Deserialize, PartialEq)]
#[cfg_attr(any(test, feature = "serialize_structs"), derive(Serialize))]
pub struct DescribeFileSystemsResponse {
    /// <p>An array of file system descriptions.</p>
    #[serde(rename = "FileSystems")]
    #[serde(skip_serializing_if = "Option::is_none")]
    pub file_systems: Option<Vec<FileSystem>>,
    /// <p>Present if there are more file systems than returned in the response (String). You can use the <code>NextToken</code> value in the later request to fetch the descriptions. </p>
    #[serde(rename = "NextToken")]
    #[serde(skip_serializing_if = "Option::is_none")]
    pub next_token: Option<String>,
}

/// <p>A description of a specific Amazon FSx file system.</p>
#[derive(Clone, Debug, Default, Deserialize, PartialEq)]
#[cfg_attr(any(test, feature = "serialize_structs"), derive(Serialize))]
pub struct FileSystem {
    /// <p>A list of administrative actions for the file system that are in process or waiting to be processed. Administrative actions describe changes to the Windows file system that you have initiated using the <code>UpdateFileSystem</code> action. </p>
    #[serde(rename = "AdministrativeActions")]
    #[serde(skip_serializing_if = "Option::is_none")]
    pub administrative_actions: Option<Vec<AdministrativeAction>>,
    /// <p>The time that the file system was created, in seconds (since 1970-01-01T00:00:00Z), also known as Unix time.</p>
    #[serde(rename = "CreationTime")]
    #[serde(skip_serializing_if = "Option::is_none")]
    pub creation_time: Option<f64>,
    /// <p>The DNS name for the file system.</p>
    #[serde(rename = "DNSName")]
    #[serde(skip_serializing_if = "Option::is_none")]
    pub dns_name: Option<String>,
    #[serde(rename = "FailureDetails")]
    #[serde(skip_serializing_if = "Option::is_none")]
    pub failure_details: Option<FileSystemFailureDetails>,
    /// <p>The system-generated, unique 17-digit ID of the file system.</p>
    #[serde(rename = "FileSystemId")]
    #[serde(skip_serializing_if = "Option::is_none")]
    pub file_system_id: Option<String>,
    /// <p>The type of Amazon FSx file system, either <code>LUSTRE</code> or <code>WINDOWS</code>.</p>
    #[serde(rename = "FileSystemType")]
    #[serde(skip_serializing_if = "Option::is_none")]
    pub file_system_type: Option<String>,
    /// <p>The ID of the AWS Key Management Service (AWS KMS) key used to encrypt the file system's data for Amazon FSx for Windows File Server file systems and persistent Amazon FSx for Lustre file systems at rest. In either case, if not specified, the Amazon FSx managed key is used. The scratch Amazon FSx for Lustre file systems are always encrypted at rest using Amazon FSx managed keys. For more information, see <a href="https://docs.aws.amazon.com/kms/latest/APIReference/API_Encrypt.html">Encrypt</a> in the <i>AWS Key Management Service API Reference</i>.</p>
    #[serde(rename = "KmsKeyId")]
    #[serde(skip_serializing_if = "Option::is_none")]
    pub kms_key_id: Option<String>,
    /// <p><p>The lifecycle status of the file system, following are the possible values and what they mean:</p> <ul> <li> <p> <code>AVAILABLE</code> - The file system is in a healthy state, and is reachable and available for use.</p> </li> <li> <p> <code>CREATING</code> - Amazon FSx is creating the new file system.</p> </li> <li> <p> <code>DELETING</code> - Amazon FSx is deleting an existing file system.</p> </li> <li> <p> <code>FAILED</code> - An existing file system has experienced an unrecoverable failure. When creating a new file system, Amazon FSx was unable to create the file system.</p> </li> <li> <p> <code>MISCONFIGURED</code> indicates that the file system is in a failed but recoverable state.</p> </li> <li> <p> <code>UPDATING</code> indicates that the file system is undergoing a customer initiated update.</p> </li> </ul></p>
    #[serde(rename = "Lifecycle")]
    #[serde(skip_serializing_if = "Option::is_none")]
    pub lifecycle: Option<String>,
    #[serde(rename = "LustreConfiguration")]
    #[serde(skip_serializing_if = "Option::is_none")]
    pub lustre_configuration: Option<LustreFileSystemConfiguration>,
    /// <p>The IDs of the elastic network interface from which a specific file system is accessible. The elastic network interface is automatically created in the same VPC that the Amazon FSx file system was created in. For more information, see <a href="https://docs.aws.amazon.com/AWSEC2/latest/UserGuide/using-eni.html">Elastic Network Interfaces</a> in the <i>Amazon EC2 User Guide.</i> </p> <p>For an Amazon FSx for Windows File Server file system, you can have one network interface ID. For an Amazon FSx for Lustre file system, you can have more than one.</p>
    #[serde(rename = "NetworkInterfaceIds")]
    #[serde(skip_serializing_if = "Option::is_none")]
    pub network_interface_ids: Option<Vec<String>>,
    /// <p>The AWS account that created the file system. If the file system was created by an AWS Identity and Access Management (IAM) user, the AWS account to which the IAM user belongs is the owner.</p>
    #[serde(rename = "OwnerId")]
    #[serde(skip_serializing_if = "Option::is_none")]
    pub owner_id: Option<String>,
    /// <p>The Amazon Resource Name (ARN) for the file system resource.</p>
    #[serde(rename = "ResourceARN")]
    #[serde(skip_serializing_if = "Option::is_none")]
    pub resource_arn: Option<String>,
    /// <p>The storage capacity of the file system in gigabytes (GB).</p>
    #[serde(rename = "StorageCapacity")]
    #[serde(skip_serializing_if = "Option::is_none")]
    pub storage_capacity: Option<i64>,
    /// <p>The storage type of the file system. Valid values are <code>SSD</code> and <code>HDD</code>. If set to <code>SSD</code>, the file system uses solid state drive storage. If set to <code>HDD</code>, the file system uses hard disk drive storage. </p>
    #[serde(rename = "StorageType")]
    #[serde(skip_serializing_if = "Option::is_none")]
    pub storage_type: Option<String>,
    /// <p>Specifies the IDs of the subnets that the file system is accessible from. For Windows <code>MULTI_AZ_1</code> file system deployment type, there are two subnet IDs, one for the preferred file server and one for the standby file server. The preferred file server subnet identified in the <code>PreferredSubnetID</code> property. All other file systems have only one subnet ID.</p> <p>For Lustre file systems, and Single-AZ Windows file systems, this is the ID of the subnet that contains the endpoint for the file system. For <code>MULTI_AZ_1</code> Windows file systems, the endpoint for the file system is available in the <code>PreferredSubnetID</code>.</p>
    #[serde(rename = "SubnetIds")]
    #[serde(skip_serializing_if = "Option::is_none")]
    pub subnet_ids: Option<Vec<String>>,
    /// <p>The tags to associate with the file system. For more information, see <a href="https://docs.aws.amazon.com/AWSEC2/latest/UserGuide/Using_Tags.html">Tagging Your Amazon EC2 Resources</a> in the <i>Amazon EC2 User Guide</i>.</p>
    #[serde(rename = "Tags")]
    #[serde(skip_serializing_if = "Option::is_none")]
    pub tags: Option<Vec<Tag>>,
    /// <p>The ID of the primary VPC for the file system.</p>
    #[serde(rename = "VpcId")]
    #[serde(skip_serializing_if = "Option::is_none")]
    pub vpc_id: Option<String>,
    /// <p>The configuration for this Microsoft Windows file system.</p>
    #[serde(rename = "WindowsConfiguration")]
    #[serde(skip_serializing_if = "Option::is_none")]
    pub windows_configuration: Option<WindowsFileSystemConfiguration>,
}

/// <p>A structure providing details of any failures that occur when creating the file system has failed.</p>
#[derive(Clone, Debug, Default, Deserialize, PartialEq)]
#[cfg_attr(any(test, feature = "serialize_structs"), derive(Serialize))]
pub struct FileSystemFailureDetails {
    /// <p>A message describing any failures that occurred during file system creation.</p>
    #[serde(rename = "Message")]
    #[serde(skip_serializing_if = "Option::is_none")]
    pub message: Option<String>,
}

/// <p>A filter used to restrict the results of describe calls. You can use multiple filters to return results that meet all applied filter requirements.</p>
#[derive(Clone, Debug, Default, PartialEq, Serialize)]
#[cfg_attr(feature = "deserialize_structs", derive(Deserialize))]
pub struct Filter {
    /// <p>The name for this filter.</p>
    #[serde(rename = "Name")]
    #[serde(skip_serializing_if = "Option::is_none")]
    pub name: Option<String>,
    /// <p>The values of the filter. These are all the values for any of the applied filters.</p>
    #[serde(rename = "Values")]
    #[serde(skip_serializing_if = "Option::is_none")]
    pub values: Option<Vec<String>>,
}

/// <p>The request object for <code>ListTagsForResource</code> operation.</p>
#[derive(Clone, Debug, Default, PartialEq, Serialize)]
#[cfg_attr(feature = "deserialize_structs", derive(Deserialize))]
pub struct ListTagsForResourceRequest {
    /// <p>Maximum number of tags to return in the response (integer). This parameter value must be greater than 0. The number of items that Amazon FSx returns is the minimum of the <code>MaxResults</code> parameter specified in the request and the service's internal maximum number of items per page.</p>
    #[serde(rename = "MaxResults")]
    #[serde(skip_serializing_if = "Option::is_none")]
    pub max_results: Option<i64>,
    /// <p>Opaque pagination token returned from a previous <code>ListTagsForResource</code> operation (String). If a token present, the action continues the list from where the returning call left off.</p>
    #[serde(rename = "NextToken")]
    #[serde(skip_serializing_if = "Option::is_none")]
    pub next_token: Option<String>,
    /// <p>The ARN of the Amazon FSx resource that will have its tags listed.</p>
    #[serde(rename = "ResourceARN")]
    pub resource_arn: String,
}

/// <p>The response object for <code>ListTagsForResource</code> operation.</p>
#[derive(Clone, Debug, Default, Deserialize, PartialEq)]
#[cfg_attr(any(test, feature = "serialize_structs"), derive(Serialize))]
pub struct ListTagsForResourceResponse {
    /// <p>This is present if there are more tags than returned in the response (String). You can use the <code>NextToken</code> value in the later request to fetch the tags. </p>
    #[serde(rename = "NextToken")]
    #[serde(skip_serializing_if = "Option::is_none")]
    pub next_token: Option<String>,
    /// <p>A list of tags on the resource.</p>
    #[serde(rename = "Tags")]
    #[serde(skip_serializing_if = "Option::is_none")]
    pub tags: Option<Vec<Tag>>,
}

/// <p>The configuration for the Amazon FSx for Lustre file system.</p>
#[derive(Clone, Debug, Default, Deserialize, PartialEq)]
#[cfg_attr(any(test, feature = "serialize_structs"), derive(Serialize))]
pub struct LustreFileSystemConfiguration {
    #[serde(rename = "AutomaticBackupRetentionDays")]
    #[serde(skip_serializing_if = "Option::is_none")]
    pub automatic_backup_retention_days: Option<i64>,
    /// <p>A boolean flag indicating whether tags on the file system should be copied to backups. If it's set to true, all tags on the file system are copied to all automatic backups and any user-initiated backups where the user doesn't specify any tags. If this value is true, and you specify one or more tags, only the specified tags are copied to backups. If you specify one or more tags when creating a user-initiated backup, no tags are copied from the file system, regardless of this value. (Default = false)</p>
    #[serde(rename = "CopyTagsToBackups")]
    #[serde(skip_serializing_if = "Option::is_none")]
    pub copy_tags_to_backups: Option<bool>,
    #[serde(rename = "DailyAutomaticBackupStartTime")]
    #[serde(skip_serializing_if = "Option::is_none")]
    pub daily_automatic_backup_start_time: Option<String>,
    #[serde(rename = "DataRepositoryConfiguration")]
    #[serde(skip_serializing_if = "Option::is_none")]
    pub data_repository_configuration: Option<DataRepositoryConfiguration>,
    /// <p>The deployment type of the FSX for Lustre file system. <i>Scratch deployment type</i> is designed for temporary storage and shorter-term processing of data.</p> <p> <code>SCRATCH_1</code> and <code>SCRATCH_2</code> deployment types are best suited for when you need temporary storage and shorter-term processing of data. The <code>SCRATCH_2</code> deployment type provides in-transit encryption of data and higher burst throughput capacity than <code>SCRATCH_1</code>.</p> <p>The <code>PERSISTENT_1</code> deployment type is used for longer-term storage and workloads and encryption of data in transit. To learn more about deployment types, see <a href="https://docs.aws.amazon.com/fsx/latest/LustreGuide/lustre-deployment-types.html"> FSx for Lustre Deployment Options</a>. (Default = <code>SCRATCH_1</code>)</p>
    #[serde(rename = "DeploymentType")]
    #[serde(skip_serializing_if = "Option::is_none")]
    pub deployment_type: Option<String>,
    /// <p>You use the <code>MountName</code> value when mounting the file system.</p> <p>For the <code>SCRATCH_1</code> deployment type, this value is always "<code>fsx</code>". For <code>SCRATCH_2</code> and <code>PERSISTENT_1</code> deployment types, this value is a string that is unique within an AWS Region. </p>
    #[serde(rename = "MountName")]
    #[serde(skip_serializing_if = "Option::is_none")]
    pub mount_name: Option<String>,
    /// <p> Per unit storage throughput represents the megabytes per second of read or write throughput per 1 tebibyte of storage provisioned. File system throughput capacity is equal to Storage capacity (TiB) * PerUnitStorageThroughput (MB/s/TiB). This option is only valid for <code>PERSISTENT_1</code> deployment types. Valid values are 50, 100, 200. </p>
    #[serde(rename = "PerUnitStorageThroughput")]
    #[serde(skip_serializing_if = "Option::is_none")]
    pub per_unit_storage_throughput: Option<i64>,
    /// <p>The preferred start time to perform weekly maintenance, formatted d:HH:MM in the UTC time zone. d is the weekday number, from 1 through 7, beginning with Monday and ending with Sunday.</p>
    #[serde(rename = "WeeklyMaintenanceStartTime")]
    #[serde(skip_serializing_if = "Option::is_none")]
    pub weekly_maintenance_start_time: Option<String>,
}

/// <p>The configuration of the self-managed Microsoft Active Directory (AD) directory to which the Windows File Server instance is joined.</p>
#[derive(Clone, Debug, Default, Deserialize, PartialEq)]
#[cfg_attr(any(test, feature = "serialize_structs"), derive(Serialize))]
pub struct SelfManagedActiveDirectoryAttributes {
    /// <p>A list of up to two IP addresses of DNS servers or domain controllers in the self-managed AD directory.</p>
    #[serde(rename = "DnsIps")]
    #[serde(skip_serializing_if = "Option::is_none")]
    pub dns_ips: Option<Vec<String>>,
    /// <p>The fully qualified domain name of the self-managed AD directory.</p>
    #[serde(rename = "DomainName")]
    #[serde(skip_serializing_if = "Option::is_none")]
    pub domain_name: Option<String>,
    /// <p>The name of the domain group whose members have administrative privileges for the FSx file system.</p>
    #[serde(rename = "FileSystemAdministratorsGroup")]
    #[serde(skip_serializing_if = "Option::is_none")]
    pub file_system_administrators_group: Option<String>,
    /// <p>The fully qualified distinguished name of the organizational unit within the self-managed AD directory to which the Windows File Server instance is joined.</p>
    #[serde(rename = "OrganizationalUnitDistinguishedName")]
    #[serde(skip_serializing_if = "Option::is_none")]
    pub organizational_unit_distinguished_name: Option<String>,
    /// <p>The user name for the service account on your self-managed AD domain that FSx uses to join to your AD domain.</p>
    #[serde(rename = "UserName")]
    #[serde(skip_serializing_if = "Option::is_none")]
    pub user_name: Option<String>,
}

/// <p>The configuration that Amazon FSx uses to join the Windows File Server instance to your self-managed (including on-premises) Microsoft Active Directory (AD) directory.</p>
#[derive(Clone, Debug, Default, PartialEq, Serialize)]
#[cfg_attr(feature = "deserialize_structs", derive(Deserialize))]
pub struct SelfManagedActiveDirectoryConfiguration {
    /// <p><p>A list of up to two IP addresses of DNS servers or domain controllers in the self-managed AD directory. The IP addresses need to be either in the same VPC CIDR range as the one in which your Amazon FSx file system is being created, or in the private IP version 4 (IPv4) address ranges, as specified in <a href="http://www.faqs.org/rfcs/rfc1918.html">RFC 1918</a>:</p> <ul> <li> <p>10.0.0.0 - 10.255.255.255 (10/8 prefix)</p> </li> <li> <p>172.16.0.0 - 172.31.255.255 (172.16/12 prefix)</p> </li> <li> <p>192.168.0.0 - 192.168.255.255 (192.168/16 prefix)</p> </li> </ul></p>
    #[serde(rename = "DnsIps")]
    pub dns_ips: Vec<String>,
    /// <p>The fully qualified domain name of the self-managed AD directory, such as <code>corp.example.com</code>.</p>
    #[serde(rename = "DomainName")]
    pub domain_name: String,
    /// <p>(Optional) The name of the domain group whose members are granted administrative privileges for the file system. Administrative privileges include taking ownership of files and folders, setting audit controls (audit ACLs) on files and folders, and administering the file system remotely by using the FSx Remote PowerShell. The group that you specify must already exist in your domain. If you don't provide one, your AD domain's Domain Admins group is used.</p>
    #[serde(rename = "FileSystemAdministratorsGroup")]
    #[serde(skip_serializing_if = "Option::is_none")]
    pub file_system_administrators_group: Option<String>,
    /// <p><p>(Optional) The fully qualified distinguished name of the organizational unit within your self-managed AD directory that the Windows File Server instance will join. Amazon FSx only accepts OU as the direct parent of the file system. An example is <code>OU=FSx,DC=yourdomain,DC=corp,DC=com</code>. To learn more, see <a href="https://tools.ietf.org/html/rfc2253">RFC 2253</a>. If none is provided, the FSx file system is created in the default location of your self-managed AD directory. </p> <important> <p>Only Organizational Unit (OU) objects can be the direct parent of the file system that you&#39;re creating.</p> </important></p>
    #[serde(rename = "OrganizationalUnitDistinguishedName")]
    #[serde(skip_serializing_if = "Option::is_none")]
    pub organizational_unit_distinguished_name: Option<String>,
    /// <p>The password for the service account on your self-managed AD domain that Amazon FSx will use to join to your AD domain.</p>
    #[serde(rename = "Password")]
    pub password: String,
    /// <p>The user name for the service account on your self-managed AD domain that Amazon FSx will use to join to your AD domain. This account must have the permission to join computers to the domain in the organizational unit provided in <code>OrganizationalUnitDistinguishedName</code>, or in the default location of your AD domain.</p>
    #[serde(rename = "UserName")]
    pub user_name: String,
}

<<<<<<< HEAD
/// <p>The configuration that Amazon FSx uses to join the Windows File Server instance to the self-managed Microsoft Active Directory (AD) directory.</p>
#[derive(Clone, Debug, Default, PartialEq, Serialize)]
=======
/// <p>The configuration that Amazon FSx uses to join the Windows File Server instance to a self-managed Microsoft Active Directory (AD) directory.</p>
#[derive(Default, Debug, Clone, PartialEq, Serialize)]
>>>>>>> e150e708
#[cfg_attr(feature = "deserialize_structs", derive(Deserialize))]
pub struct SelfManagedActiveDirectoryConfigurationUpdates {
    /// <p>A list of up to two IP addresses of DNS servers or domain controllers in the self-managed AD directory.</p>
    #[serde(rename = "DnsIps")]
    #[serde(skip_serializing_if = "Option::is_none")]
    pub dns_ips: Option<Vec<String>>,
    /// <p>The password for the service account on your self-managed AD domain that Amazon FSx will use to join to your AD domain.</p>
    #[serde(rename = "Password")]
    #[serde(skip_serializing_if = "Option::is_none")]
    pub password: Option<String>,
    /// <p>The user name for the service account on your self-managed AD domain that Amazon FSx will use to join to your AD domain. This account must have the permission to join computers to the domain in the organizational unit provided in <code>OrganizationalUnitDistinguishedName</code>.</p>
    #[serde(rename = "UserName")]
    #[serde(skip_serializing_if = "Option::is_none")]
    pub user_name: Option<String>,
}

/// <p>Specifies a key-value pair for a resource tag.</p>
#[derive(Clone, Debug, Default, Deserialize, PartialEq, Serialize)]
pub struct Tag {
    /// <p>A value that specifies the <code>TagKey</code>, the name of the tag. Tag keys must be unique for the resource to which they are attached.</p>
    #[serde(rename = "Key")]
    #[serde(skip_serializing_if = "Option::is_none")]
    pub key: Option<String>,
    /// <p>A value that specifies the <code>TagValue</code>, the value assigned to the corresponding tag key. Tag values can be null and don't have to be unique in a tag set. For example, you can have a key-value pair in a tag set of <code>finances : April</code> and also of <code>payroll : April</code>.</p>
    #[serde(rename = "Value")]
    #[serde(skip_serializing_if = "Option::is_none")]
    pub value: Option<String>,
}

/// <p>The request object for the <code>TagResource</code> operation.</p>
#[derive(Clone, Debug, Default, PartialEq, Serialize)]
#[cfg_attr(feature = "deserialize_structs", derive(Deserialize))]
pub struct TagResourceRequest {
    /// <p>The Amazon Resource Name (ARN) of the Amazon FSx resource that you want to tag.</p>
    #[serde(rename = "ResourceARN")]
    pub resource_arn: String,
    /// <p>A list of tags for the resource. If a tag with a given key already exists, the value is replaced by the one specified in this parameter.</p>
    #[serde(rename = "Tags")]
    pub tags: Vec<Tag>,
}

/// <p>The response object for the <code>TagResource</code> operation.</p>
#[derive(Clone, Debug, Default, Deserialize, PartialEq)]
#[cfg_attr(any(test, feature = "serialize_structs"), derive(Serialize))]
pub struct TagResourceResponse {}

/// <p>The request object for <code>UntagResource</code> action.</p>
#[derive(Clone, Debug, Default, PartialEq, Serialize)]
#[cfg_attr(feature = "deserialize_structs", derive(Deserialize))]
pub struct UntagResourceRequest {
    /// <p>The ARN of the Amazon FSx resource to untag.</p>
    #[serde(rename = "ResourceARN")]
    pub resource_arn: String,
    /// <p>A list of keys of tags on the resource to untag. In case the tag key doesn't exist, the call will still succeed to be idempotent.</p>
    #[serde(rename = "TagKeys")]
    pub tag_keys: Vec<String>,
}

/// <p>The response object for <code>UntagResource</code> action.</p>
#[derive(Clone, Debug, Default, Deserialize, PartialEq)]
#[cfg_attr(any(test, feature = "serialize_structs"), derive(Serialize))]
pub struct UntagResourceResponse {}

/// <p>The configuration object for Amazon FSx for Lustre file systems used in the <code>UpdateFileSystem</code> operation.</p>
#[derive(Clone, Debug, Default, PartialEq, Serialize)]
#[cfg_attr(feature = "deserialize_structs", derive(Deserialize))]
pub struct UpdateFileSystemLustreConfiguration {
    #[serde(rename = "AutomaticBackupRetentionDays")]
    #[serde(skip_serializing_if = "Option::is_none")]
    pub automatic_backup_retention_days: Option<i64>,
    #[serde(rename = "DailyAutomaticBackupStartTime")]
    #[serde(skip_serializing_if = "Option::is_none")]
    pub daily_automatic_backup_start_time: Option<String>,
    /// <p>The preferred start time to perform weekly maintenance, formatted d:HH:MM in the UTC time zone. d is the weekday number, from 1 through 7, beginning with Monday and ending with Sunday.</p>
    #[serde(rename = "WeeklyMaintenanceStartTime")]
    #[serde(skip_serializing_if = "Option::is_none")]
    pub weekly_maintenance_start_time: Option<String>,
}

/// <p>The request object for the <code>UpdateFileSystem</code> operation.</p>
#[derive(Clone, Debug, Default, PartialEq, Serialize)]
#[cfg_attr(feature = "deserialize_structs", derive(Deserialize))]
pub struct UpdateFileSystemRequest {
    /// <p>A string of up to 64 ASCII characters that Amazon FSx uses to ensure idempotent updates. This string is automatically filled on your behalf when you use the AWS Command Line Interface (AWS CLI) or an AWS SDK.</p>
    #[serde(rename = "ClientRequestToken")]
    #[serde(skip_serializing_if = "Option::is_none")]
    pub client_request_token: Option<String>,
    /// <p>Identifies the file system that you are updating.</p>
    #[serde(rename = "FileSystemId")]
    pub file_system_id: String,
    #[serde(rename = "LustreConfiguration")]
    #[serde(skip_serializing_if = "Option::is_none")]
    pub lustre_configuration: Option<UpdateFileSystemLustreConfiguration>,
    /// <p>Use this parameter to increase the storage capacity of an Amazon FSx for Windows File Server file system. Specifies the storage capacity target value, GiB, for the file system you're updating. The storage capacity target value must be at least 10 percent (%) greater than the current storage capacity value. In order to increase storage capacity, the file system needs to have at least 16 MB/s of throughput capacity. You cannot make a storage capacity increase request if there is an existing storage capacity increase request in progress. For more information, see <a href="https://docs.aws.amazon.com/fsx/latest/WindowsGuide/managing-storage-capacity.html">Managing Storage Capacity</a>.</p>
    #[serde(rename = "StorageCapacity")]
    #[serde(skip_serializing_if = "Option::is_none")]
    pub storage_capacity: Option<i64>,
    /// <p>The configuration updates for an Amazon FSx for Windows File Server file system.</p>
    #[serde(rename = "WindowsConfiguration")]
    #[serde(skip_serializing_if = "Option::is_none")]
    pub windows_configuration: Option<UpdateFileSystemWindowsConfiguration>,
}

/// <p>The response object for the <code>UpdateFileSystem</code> operation.</p>
#[derive(Clone, Debug, Default, Deserialize, PartialEq)]
#[cfg_attr(any(test, feature = "serialize_structs"), derive(Serialize))]
pub struct UpdateFileSystemResponse {
    /// <p>A description of the file system that was updated.</p>
    #[serde(rename = "FileSystem")]
    #[serde(skip_serializing_if = "Option::is_none")]
    pub file_system: Option<FileSystem>,
}

<<<<<<< HEAD
/// <p>Updates the Microsoft Windows configuration for an existing Amazon FSx for Windows File Server file system. Amazon FSx overwrites existing properties with non-null values provided in the request. If you don't specify a non-null value for a property, that property is not updated.</p>
#[derive(Clone, Debug, Default, PartialEq, Serialize)]
=======
/// <p>Updates the configuration for an existing Amazon FSx for Windows File Server file system. Amazon FSx only overwrites existing properties with non-null values provided in the request.</p>
#[derive(Default, Debug, Clone, PartialEq, Serialize)]
>>>>>>> e150e708
#[cfg_attr(feature = "deserialize_structs", derive(Deserialize))]
pub struct UpdateFileSystemWindowsConfiguration {
    /// <p>The number of days to retain automatic daily backups. Setting this to zero (0) disables automatic daily backups. You can retain automatic daily backups for a maximum of 35 days. For more information, see <a href="https://docs.aws.amazon.com/fsx/latest/WindowsGuide/using-backups.html#automatic-backups">Working with Automatic Daily Backups</a>.</p>
    #[serde(rename = "AutomaticBackupRetentionDays")]
    #[serde(skip_serializing_if = "Option::is_none")]
    pub automatic_backup_retention_days: Option<i64>,
    /// <p>The preferred time to start the daily automatic backup, in the UTC time zone, for example, <code>02:00</code> </p>
    #[serde(rename = "DailyAutomaticBackupStartTime")]
    #[serde(skip_serializing_if = "Option::is_none")]
    pub daily_automatic_backup_start_time: Option<String>,
    /// <p>The configuration Amazon FSx uses to join the Windows File Server instance to the self-managed Microsoft AD directory. You cannot make a self-managed Microsoft AD update request if there is an existing self-managed Microsoft AD update request in progress.</p>
    #[serde(rename = "SelfManagedActiveDirectoryConfiguration")]
    #[serde(skip_serializing_if = "Option::is_none")]
    pub self_managed_active_directory_configuration:
        Option<SelfManagedActiveDirectoryConfigurationUpdates>,
    /// <p>Sets the target value for a file system's throughput capacity, in MB/s, that you are updating the file system to. Valid values are 8, 16, 32, 64, 128, 256, 512, 1024, 2048. You cannot make a throughput capacity update request if there is an existing throughput capacity update request in progress. For more information, see <a href="https://docs.aws.amazon.com/fsx/latest/WindowsGuide/managing-throughput-capacity.html">Managing Throughput Capacity</a>.</p>
    #[serde(rename = "ThroughputCapacity")]
    #[serde(skip_serializing_if = "Option::is_none")]
    pub throughput_capacity: Option<i64>,
    /// <p>The preferred start time to perform weekly maintenance, formatted d:HH:MM in the UTC time zone. Where d is the weekday number, from 1 through 7, with 1 = Monday and 7 = Sunday.</p>
    #[serde(rename = "WeeklyMaintenanceStartTime")]
    #[serde(skip_serializing_if = "Option::is_none")]
    pub weekly_maintenance_start_time: Option<String>,
}

/// <p>The configuration for this Microsoft Windows file system.</p>
#[derive(Clone, Debug, Default, Deserialize, PartialEq)]
#[cfg_attr(any(test, feature = "serialize_structs"), derive(Serialize))]
pub struct WindowsFileSystemConfiguration {
    /// <p>The ID for an existing Microsoft Active Directory instance that the file system should join when it's created.</p>
    #[serde(rename = "ActiveDirectoryId")]
    #[serde(skip_serializing_if = "Option::is_none")]
    pub active_directory_id: Option<String>,
    /// <p>The number of days to retain automatic backups. Setting this to 0 disables automatic backups. You can retain automatic backups for a maximum of 35 days.</p>
    #[serde(rename = "AutomaticBackupRetentionDays")]
    #[serde(skip_serializing_if = "Option::is_none")]
    pub automatic_backup_retention_days: Option<i64>,
    /// <p>A boolean flag indicating whether tags on the file system should be copied to backups. This value defaults to false. If it's set to true, all tags on the file system are copied to all automatic backups and any user-initiated backups where the user doesn't specify any tags. If this value is true, and you specify one or more tags, only the specified tags are copied to backups. If you specify one or more tags when creating a user-initiated backup, no tags are copied from the file system, regardless of this value.</p>
    #[serde(rename = "CopyTagsToBackups")]
    #[serde(skip_serializing_if = "Option::is_none")]
    pub copy_tags_to_backups: Option<bool>,
    /// <p>The preferred time to take daily automatic backups, in the UTC time zone.</p>
    #[serde(rename = "DailyAutomaticBackupStartTime")]
    #[serde(skip_serializing_if = "Option::is_none")]
    pub daily_automatic_backup_start_time: Option<String>,
    /// <p>Specifies the file system deployment type, valid values are the following:</p> <ul> <li> <p> <code>MULTI_AZ_1</code> - Specifies a high availability file system that is configured for Multi-AZ redundancy to tolerate temporary Availability Zone (AZ) unavailability, and supports SSD and HDD storage.</p> </li> <li> <p> <code>SINGLE_AZ_1</code> - (Default) Specifies a file system that is configured for single AZ redundancy, only supports SSD storage.</p> </li> <li> <p> <code>SINGLE_AZ_2</code> - Latest generation Single AZ file system. Specifies a file system that is configured for single AZ redundancy and supports SSD and HDD storage.</p> </li> </ul> <p>For more information, see <a href="https://docs.aws.amazon.com/fsx/latest/WindowsGuide/high-availability-multiAZ.html">Single-AZ and Multi-AZ File Systems</a>.</p>
    #[serde(rename = "DeploymentType")]
    #[serde(skip_serializing_if = "Option::is_none")]
    pub deployment_type: Option<String>,
    /// <p>The list of maintenance operations in progress for this file system.</p>
    #[serde(rename = "MaintenanceOperationsInProgress")]
    #[serde(skip_serializing_if = "Option::is_none")]
    pub maintenance_operations_in_progress: Option<Vec<String>>,
    /// <p>For <code>MULTI_AZ_1</code> deployment types, the IP address of the primary, or preferred, file server.</p> <p>Use this IP address when mounting the file system on Linux SMB clients or Windows SMB clients that are not joined to a Microsoft Active Directory. Applicable for all Windows file system deployment types. This IP address is temporarily unavailable when the file system is undergoing maintenance. For Linux and Windows SMB clients that are joined to an Active Directory, use the file system's DNSName instead. For more information on mapping and mounting file shares, see <a href="https://docs.aws.amazon.com/fsx/latest/WindowsGuide/accessing-file-shares.html">Accessing File Shares</a>.</p>
    #[serde(rename = "PreferredFileServerIp")]
    #[serde(skip_serializing_if = "Option::is_none")]
    pub preferred_file_server_ip: Option<String>,
    /// <p>For <code>MULTI_AZ_1</code> deployment types, it specifies the ID of the subnet where the preferred file server is located. Must be one of the two subnet IDs specified in <code>SubnetIds</code> property. Amazon FSx serves traffic from this subnet except in the event of a failover to the secondary file server.</p> <p>For <code>SINGLE_AZ_1</code> and <code>SINGLE_AZ_2</code> deployment types, this value is the same as that for <code>SubnetIDs</code>. For more information, see <a href="https://docs.aws.amazon.com/fsx/latest/WindowsGuide/high-availability-multiAZ.html#single-multi-az-resources">Availability and Durability: Single-AZ and Multi-AZ File Systems</a> </p>
    #[serde(rename = "PreferredSubnetId")]
    #[serde(skip_serializing_if = "Option::is_none")]
    pub preferred_subnet_id: Option<String>,
    /// <p>For <code>MULTI_AZ_1</code> deployment types, use this endpoint when performing administrative tasks on the file system using Amazon FSx Remote PowerShell.</p> <p>For <code>SINGLE_AZ_1</code> and <code>SINGLE_AZ_2</code> deployment types, this is the DNS name of the file system.</p> <p>This endpoint is temporarily unavailable when the file system is undergoing maintenance.</p>
    #[serde(rename = "RemoteAdministrationEndpoint")]
    #[serde(skip_serializing_if = "Option::is_none")]
    pub remote_administration_endpoint: Option<String>,
    #[serde(rename = "SelfManagedActiveDirectoryConfiguration")]
    #[serde(skip_serializing_if = "Option::is_none")]
    pub self_managed_active_directory_configuration: Option<SelfManagedActiveDirectoryAttributes>,
    /// <p>The throughput of an Amazon FSx file system, measured in megabytes per second.</p>
    #[serde(rename = "ThroughputCapacity")]
    #[serde(skip_serializing_if = "Option::is_none")]
    pub throughput_capacity: Option<i64>,
    /// <p>The preferred start time to perform weekly maintenance, formatted d:HH:MM in the UTC time zone. d is the weekday number, from 1 through 7, beginning with Monday and ending with Sunday.</p>
    #[serde(rename = "WeeklyMaintenanceStartTime")]
    #[serde(skip_serializing_if = "Option::is_none")]
    pub weekly_maintenance_start_time: Option<String>,
}

/// Errors returned by CancelDataRepositoryTask
#[derive(Debug, PartialEq)]
pub enum CancelDataRepositoryTaskError {
    /// <p>A generic error indicating a failure with a client request.</p>
    BadRequest(String),
    /// <p>The data repository task could not be canceled because the task has already ended.</p>
    DataRepositoryTaskEnded(String),
    /// <p>The data repository task or tasks you specified could not be found.</p>
    DataRepositoryTaskNotFound(String),
    /// <p>A generic error indicating a server-side failure.</p>
    InternalServerError(String),
    /// <p>The requested operation is not supported for this resource or API.</p>
    UnsupportedOperation(String),
}

impl CancelDataRepositoryTaskError {
    pub fn from_response(res: BufferedHttpResponse) -> RusotoError<CancelDataRepositoryTaskError> {
        if let Some(err) = proto::json::Error::parse(&res) {
            match err.typ.as_str() {
                "BadRequest" => {
                    return RusotoError::Service(CancelDataRepositoryTaskError::BadRequest(err.msg))
                }
                "DataRepositoryTaskEnded" => {
                    return RusotoError::Service(
                        CancelDataRepositoryTaskError::DataRepositoryTaskEnded(err.msg),
                    )
                }
                "DataRepositoryTaskNotFound" => {
                    return RusotoError::Service(
                        CancelDataRepositoryTaskError::DataRepositoryTaskNotFound(err.msg),
                    )
                }
                "InternalServerError" => {
                    return RusotoError::Service(
                        CancelDataRepositoryTaskError::InternalServerError(err.msg),
                    )
                }
                "UnsupportedOperation" => {
                    return RusotoError::Service(
                        CancelDataRepositoryTaskError::UnsupportedOperation(err.msg),
                    )
                }
                "ValidationException" => return RusotoError::Validation(err.msg),
                _ => {}
            }
        }
        RusotoError::Unknown(res)
    }
}
impl fmt::Display for CancelDataRepositoryTaskError {
    #[allow(unused_variables)]
    fn fmt(&self, f: &mut fmt::Formatter) -> fmt::Result {
        match *self {
            CancelDataRepositoryTaskError::BadRequest(ref cause) => write!(f, "{}", cause),
            CancelDataRepositoryTaskError::DataRepositoryTaskEnded(ref cause) => {
                write!(f, "{}", cause)
            }
            CancelDataRepositoryTaskError::DataRepositoryTaskNotFound(ref cause) => {
                write!(f, "{}", cause)
            }
            CancelDataRepositoryTaskError::InternalServerError(ref cause) => write!(f, "{}", cause),
            CancelDataRepositoryTaskError::UnsupportedOperation(ref cause) => {
                write!(f, "{}", cause)
            }
        }
    }
}
impl Error for CancelDataRepositoryTaskError {}
/// Errors returned by CreateBackup
#[derive(Debug, PartialEq)]
pub enum CreateBackupError {
    /// <p>Another backup is already under way. Wait for completion before initiating additional backups of this file system.</p>
    BackupInProgress(String),
    /// <p>A generic error indicating a failure with a client request.</p>
    BadRequest(String),
    /// <p>No Amazon FSx file systems were found based upon supplied parameters.</p>
    FileSystemNotFound(String),
    /// <p>The error returned when a second request is received with the same client request token but different parameters settings. A client request token should always uniquely identify a single request.</p>
    IncompatibleParameterError(String),
    /// <p>A generic error indicating a server-side failure.</p>
    InternalServerError(String),
    /// <p>An error indicating that a particular service limit was exceeded. You can increase some service limits by contacting AWS Support. </p>
    ServiceLimitExceeded(String),
    /// <p>The requested operation is not supported for this resource or API.</p>
    UnsupportedOperation(String),
}

impl CreateBackupError {
    pub fn from_response(res: BufferedHttpResponse) -> RusotoError<CreateBackupError> {
        if let Some(err) = proto::json::Error::parse(&res) {
            match err.typ.as_str() {
                "BackupInProgress" => {
                    return RusotoError::Service(CreateBackupError::BackupInProgress(err.msg))
                }
                "BadRequest" => {
                    return RusotoError::Service(CreateBackupError::BadRequest(err.msg))
                }
                "FileSystemNotFound" => {
                    return RusotoError::Service(CreateBackupError::FileSystemNotFound(err.msg))
                }
                "IncompatibleParameterError" => {
                    return RusotoError::Service(CreateBackupError::IncompatibleParameterError(
                        err.msg,
                    ))
                }
                "InternalServerError" => {
                    return RusotoError::Service(CreateBackupError::InternalServerError(err.msg))
                }
                "ServiceLimitExceeded" => {
                    return RusotoError::Service(CreateBackupError::ServiceLimitExceeded(err.msg))
                }
                "UnsupportedOperation" => {
                    return RusotoError::Service(CreateBackupError::UnsupportedOperation(err.msg))
                }
                "ValidationException" => return RusotoError::Validation(err.msg),
                _ => {}
            }
        }
        RusotoError::Unknown(res)
    }
}
impl fmt::Display for CreateBackupError {
    #[allow(unused_variables)]
    fn fmt(&self, f: &mut fmt::Formatter) -> fmt::Result {
        match *self {
            CreateBackupError::BackupInProgress(ref cause) => write!(f, "{}", cause),
            CreateBackupError::BadRequest(ref cause) => write!(f, "{}", cause),
            CreateBackupError::FileSystemNotFound(ref cause) => write!(f, "{}", cause),
            CreateBackupError::IncompatibleParameterError(ref cause) => write!(f, "{}", cause),
            CreateBackupError::InternalServerError(ref cause) => write!(f, "{}", cause),
            CreateBackupError::ServiceLimitExceeded(ref cause) => write!(f, "{}", cause),
            CreateBackupError::UnsupportedOperation(ref cause) => write!(f, "{}", cause),
        }
    }
}
impl Error for CreateBackupError {}
/// Errors returned by CreateDataRepositoryTask
#[derive(Debug, PartialEq)]
pub enum CreateDataRepositoryTaskError {
    /// <p>A generic error indicating a failure with a client request.</p>
    BadRequest(String),
    /// <p>An existing data repository task is currently executing on the file system. Wait until the existing task has completed, then create the new task.</p>
    DataRepositoryTaskExecuting(String),
    /// <p>No Amazon FSx file systems were found based upon supplied parameters.</p>
    FileSystemNotFound(String),
    /// <p>The error returned when a second request is received with the same client request token but different parameters settings. A client request token should always uniquely identify a single request.</p>
    IncompatibleParameterError(String),
    /// <p>A generic error indicating a server-side failure.</p>
    InternalServerError(String),
    /// <p>An error indicating that a particular service limit was exceeded. You can increase some service limits by contacting AWS Support. </p>
    ServiceLimitExceeded(String),
    /// <p>The requested operation is not supported for this resource or API.</p>
    UnsupportedOperation(String),
}

impl CreateDataRepositoryTaskError {
    pub fn from_response(res: BufferedHttpResponse) -> RusotoError<CreateDataRepositoryTaskError> {
        if let Some(err) = proto::json::Error::parse(&res) {
            match err.typ.as_str() {
                "BadRequest" => {
                    return RusotoError::Service(CreateDataRepositoryTaskError::BadRequest(err.msg))
                }
                "DataRepositoryTaskExecuting" => {
                    return RusotoError::Service(
                        CreateDataRepositoryTaskError::DataRepositoryTaskExecuting(err.msg),
                    )
                }
                "FileSystemNotFound" => {
                    return RusotoError::Service(CreateDataRepositoryTaskError::FileSystemNotFound(
                        err.msg,
                    ))
                }
                "IncompatibleParameterError" => {
                    return RusotoError::Service(
                        CreateDataRepositoryTaskError::IncompatibleParameterError(err.msg),
                    )
                }
                "InternalServerError" => {
                    return RusotoError::Service(
                        CreateDataRepositoryTaskError::InternalServerError(err.msg),
                    )
                }
                "ServiceLimitExceeded" => {
                    return RusotoError::Service(
                        CreateDataRepositoryTaskError::ServiceLimitExceeded(err.msg),
                    )
                }
                "UnsupportedOperation" => {
                    return RusotoError::Service(
                        CreateDataRepositoryTaskError::UnsupportedOperation(err.msg),
                    )
                }
                "ValidationException" => return RusotoError::Validation(err.msg),
                _ => {}
            }
        }
        RusotoError::Unknown(res)
    }
}
impl fmt::Display for CreateDataRepositoryTaskError {
    #[allow(unused_variables)]
    fn fmt(&self, f: &mut fmt::Formatter) -> fmt::Result {
        match *self {
            CreateDataRepositoryTaskError::BadRequest(ref cause) => write!(f, "{}", cause),
            CreateDataRepositoryTaskError::DataRepositoryTaskExecuting(ref cause) => {
                write!(f, "{}", cause)
            }
            CreateDataRepositoryTaskError::FileSystemNotFound(ref cause) => write!(f, "{}", cause),
            CreateDataRepositoryTaskError::IncompatibleParameterError(ref cause) => {
                write!(f, "{}", cause)
            }
            CreateDataRepositoryTaskError::InternalServerError(ref cause) => write!(f, "{}", cause),
            CreateDataRepositoryTaskError::ServiceLimitExceeded(ref cause) => {
                write!(f, "{}", cause)
            }
            CreateDataRepositoryTaskError::UnsupportedOperation(ref cause) => {
                write!(f, "{}", cause)
            }
        }
    }
}
impl Error for CreateDataRepositoryTaskError {}
/// Errors returned by CreateFileSystem
#[derive(Debug, PartialEq)]
pub enum CreateFileSystemError {
    /// <p>An Active Directory error.</p>
    ActiveDirectoryError(String),
    /// <p>A generic error indicating a failure with a client request.</p>
    BadRequest(String),
    /// <p>The error returned when a second request is received with the same client request token but different parameters settings. A client request token should always uniquely identify a single request.</p>
    IncompatibleParameterError(String),
    /// <p>A generic error indicating a server-side failure.</p>
    InternalServerError(String),
    /// <p>The path provided for data repository export isn't valid.</p>
    InvalidExportPath(String),
    /// <p>The path provided for data repository import isn't valid.</p>
    InvalidImportPath(String),
    /// <p>One or more network settings specified in the request are invalid. <code>InvalidVpcId</code> means that the ID passed for the virtual private cloud (VPC) is invalid. <code>InvalidSubnetIds</code> returns the list of IDs for subnets that are either invalid or not part of the VPC specified. <code>InvalidSecurityGroupIds</code> returns the list of IDs for security groups that are either invalid or not part of the VPC specified.</p>
    InvalidNetworkSettings(String),
    /// <p>An invalid value for <code>PerUnitStorageThroughput</code> was provided. Please create your file system again, using a valid value.</p>
    InvalidPerUnitStorageThroughput(String),
    /// <p>A file system configuration is required for this operation.</p>
    MissingFileSystemConfiguration(String),
    /// <p>An error indicating that a particular service limit was exceeded. You can increase some service limits by contacting AWS Support. </p>
    ServiceLimitExceeded(String),
}

impl CreateFileSystemError {
    pub fn from_response(res: BufferedHttpResponse) -> RusotoError<CreateFileSystemError> {
        if let Some(err) = proto::json::Error::parse(&res) {
            match err.typ.as_str() {
                "ActiveDirectoryError" => {
                    return RusotoError::Service(CreateFileSystemError::ActiveDirectoryError(
                        err.msg,
                    ))
                }
                "BadRequest" => {
                    return RusotoError::Service(CreateFileSystemError::BadRequest(err.msg))
                }
                "IncompatibleParameterError" => {
                    return RusotoError::Service(CreateFileSystemError::IncompatibleParameterError(
                        err.msg,
                    ))
                }
                "InternalServerError" => {
                    return RusotoError::Service(CreateFileSystemError::InternalServerError(
                        err.msg,
                    ))
                }
                "InvalidExportPath" => {
                    return RusotoError::Service(CreateFileSystemError::InvalidExportPath(err.msg))
                }
                "InvalidImportPath" => {
                    return RusotoError::Service(CreateFileSystemError::InvalidImportPath(err.msg))
                }
                "InvalidNetworkSettings" => {
                    return RusotoError::Service(CreateFileSystemError::InvalidNetworkSettings(
                        err.msg,
                    ))
                }
                "InvalidPerUnitStorageThroughput" => {
                    return RusotoError::Service(
                        CreateFileSystemError::InvalidPerUnitStorageThroughput(err.msg),
                    )
                }
                "MissingFileSystemConfiguration" => {
                    return RusotoError::Service(
                        CreateFileSystemError::MissingFileSystemConfiguration(err.msg),
                    )
                }
                "ServiceLimitExceeded" => {
                    return RusotoError::Service(CreateFileSystemError::ServiceLimitExceeded(
                        err.msg,
                    ))
                }
                "ValidationException" => return RusotoError::Validation(err.msg),
                _ => {}
            }
        }
        RusotoError::Unknown(res)
    }
}
impl fmt::Display for CreateFileSystemError {
    #[allow(unused_variables)]
    fn fmt(&self, f: &mut fmt::Formatter) -> fmt::Result {
        match *self {
            CreateFileSystemError::ActiveDirectoryError(ref cause) => write!(f, "{}", cause),
            CreateFileSystemError::BadRequest(ref cause) => write!(f, "{}", cause),
            CreateFileSystemError::IncompatibleParameterError(ref cause) => write!(f, "{}", cause),
            CreateFileSystemError::InternalServerError(ref cause) => write!(f, "{}", cause),
            CreateFileSystemError::InvalidExportPath(ref cause) => write!(f, "{}", cause),
            CreateFileSystemError::InvalidImportPath(ref cause) => write!(f, "{}", cause),
            CreateFileSystemError::InvalidNetworkSettings(ref cause) => write!(f, "{}", cause),
            CreateFileSystemError::InvalidPerUnitStorageThroughput(ref cause) => {
                write!(f, "{}", cause)
            }
            CreateFileSystemError::MissingFileSystemConfiguration(ref cause) => {
                write!(f, "{}", cause)
            }
            CreateFileSystemError::ServiceLimitExceeded(ref cause) => write!(f, "{}", cause),
        }
    }
}
impl Error for CreateFileSystemError {}
/// Errors returned by CreateFileSystemFromBackup
#[derive(Debug, PartialEq)]
pub enum CreateFileSystemFromBackupError {
    /// <p>An Active Directory error.</p>
    ActiveDirectoryError(String),
    /// <p>No Amazon FSx backups were found based upon the supplied parameters.</p>
    BackupNotFound(String),
    /// <p>A generic error indicating a failure with a client request.</p>
    BadRequest(String),
    /// <p>The error returned when a second request is received with the same client request token but different parameters settings. A client request token should always uniquely identify a single request.</p>
    IncompatibleParameterError(String),
    /// <p>A generic error indicating a server-side failure.</p>
    InternalServerError(String),
    /// <p>One or more network settings specified in the request are invalid. <code>InvalidVpcId</code> means that the ID passed for the virtual private cloud (VPC) is invalid. <code>InvalidSubnetIds</code> returns the list of IDs for subnets that are either invalid or not part of the VPC specified. <code>InvalidSecurityGroupIds</code> returns the list of IDs for security groups that are either invalid or not part of the VPC specified.</p>
    InvalidNetworkSettings(String),
    /// <p>An invalid value for <code>PerUnitStorageThroughput</code> was provided. Please create your file system again, using a valid value.</p>
    InvalidPerUnitStorageThroughput(String),
    /// <p>A file system configuration is required for this operation.</p>
    MissingFileSystemConfiguration(String),
    /// <p>An error indicating that a particular service limit was exceeded. You can increase some service limits by contacting AWS Support. </p>
    ServiceLimitExceeded(String),
}

impl CreateFileSystemFromBackupError {
    pub fn from_response(
        res: BufferedHttpResponse,
    ) -> RusotoError<CreateFileSystemFromBackupError> {
        if let Some(err) = proto::json::Error::parse(&res) {
            match err.typ.as_str() {
                "ActiveDirectoryError" => {
                    return RusotoError::Service(
                        CreateFileSystemFromBackupError::ActiveDirectoryError(err.msg),
                    )
                }
                "BackupNotFound" => {
                    return RusotoError::Service(CreateFileSystemFromBackupError::BackupNotFound(
                        err.msg,
                    ))
                }
                "BadRequest" => {
                    return RusotoError::Service(CreateFileSystemFromBackupError::BadRequest(
                        err.msg,
                    ))
                }
                "IncompatibleParameterError" => {
                    return RusotoError::Service(
                        CreateFileSystemFromBackupError::IncompatibleParameterError(err.msg),
                    )
                }
                "InternalServerError" => {
                    return RusotoError::Service(
                        CreateFileSystemFromBackupError::InternalServerError(err.msg),
                    )
                }
                "InvalidNetworkSettings" => {
                    return RusotoError::Service(
                        CreateFileSystemFromBackupError::InvalidNetworkSettings(err.msg),
                    )
                }
                "InvalidPerUnitStorageThroughput" => {
                    return RusotoError::Service(
                        CreateFileSystemFromBackupError::InvalidPerUnitStorageThroughput(err.msg),
                    )
                }
                "MissingFileSystemConfiguration" => {
                    return RusotoError::Service(
                        CreateFileSystemFromBackupError::MissingFileSystemConfiguration(err.msg),
                    )
                }
                "ServiceLimitExceeded" => {
                    return RusotoError::Service(
                        CreateFileSystemFromBackupError::ServiceLimitExceeded(err.msg),
                    )
                }
                "ValidationException" => return RusotoError::Validation(err.msg),
                _ => {}
            }
        }
        RusotoError::Unknown(res)
    }
}
impl fmt::Display for CreateFileSystemFromBackupError {
    #[allow(unused_variables)]
    fn fmt(&self, f: &mut fmt::Formatter) -> fmt::Result {
        match *self {
            CreateFileSystemFromBackupError::ActiveDirectoryError(ref cause) => {
                write!(f, "{}", cause)
            }
            CreateFileSystemFromBackupError::BackupNotFound(ref cause) => write!(f, "{}", cause),
            CreateFileSystemFromBackupError::BadRequest(ref cause) => write!(f, "{}", cause),
            CreateFileSystemFromBackupError::IncompatibleParameterError(ref cause) => {
                write!(f, "{}", cause)
            }
            CreateFileSystemFromBackupError::InternalServerError(ref cause) => {
                write!(f, "{}", cause)
            }
            CreateFileSystemFromBackupError::InvalidNetworkSettings(ref cause) => {
                write!(f, "{}", cause)
            }
            CreateFileSystemFromBackupError::InvalidPerUnitStorageThroughput(ref cause) => {
                write!(f, "{}", cause)
            }
            CreateFileSystemFromBackupError::MissingFileSystemConfiguration(ref cause) => {
                write!(f, "{}", cause)
            }
            CreateFileSystemFromBackupError::ServiceLimitExceeded(ref cause) => {
                write!(f, "{}", cause)
            }
        }
    }
}
impl Error for CreateFileSystemFromBackupError {}
/// Errors returned by DeleteBackup
#[derive(Debug, PartialEq)]
pub enum DeleteBackupError {
    /// <p>Another backup is already under way. Wait for completion before initiating additional backups of this file system.</p>
    BackupInProgress(String),
    /// <p>No Amazon FSx backups were found based upon the supplied parameters.</p>
    BackupNotFound(String),
    /// <p>You can't delete a backup while it's being used to restore a file system.</p>
    BackupRestoring(String),
    /// <p>A generic error indicating a failure with a client request.</p>
    BadRequest(String),
    /// <p>The error returned when a second request is received with the same client request token but different parameters settings. A client request token should always uniquely identify a single request.</p>
    IncompatibleParameterError(String),
    /// <p>A generic error indicating a server-side failure.</p>
    InternalServerError(String),
}

impl DeleteBackupError {
    pub fn from_response(res: BufferedHttpResponse) -> RusotoError<DeleteBackupError> {
        if let Some(err) = proto::json::Error::parse(&res) {
            match err.typ.as_str() {
                "BackupInProgress" => {
                    return RusotoError::Service(DeleteBackupError::BackupInProgress(err.msg))
                }
                "BackupNotFound" => {
                    return RusotoError::Service(DeleteBackupError::BackupNotFound(err.msg))
                }
                "BackupRestoring" => {
                    return RusotoError::Service(DeleteBackupError::BackupRestoring(err.msg))
                }
                "BadRequest" => {
                    return RusotoError::Service(DeleteBackupError::BadRequest(err.msg))
                }
                "IncompatibleParameterError" => {
                    return RusotoError::Service(DeleteBackupError::IncompatibleParameterError(
                        err.msg,
                    ))
                }
                "InternalServerError" => {
                    return RusotoError::Service(DeleteBackupError::InternalServerError(err.msg))
                }
                "ValidationException" => return RusotoError::Validation(err.msg),
                _ => {}
            }
        }
        RusotoError::Unknown(res)
    }
}
impl fmt::Display for DeleteBackupError {
    #[allow(unused_variables)]
    fn fmt(&self, f: &mut fmt::Formatter) -> fmt::Result {
        match *self {
            DeleteBackupError::BackupInProgress(ref cause) => write!(f, "{}", cause),
            DeleteBackupError::BackupNotFound(ref cause) => write!(f, "{}", cause),
            DeleteBackupError::BackupRestoring(ref cause) => write!(f, "{}", cause),
            DeleteBackupError::BadRequest(ref cause) => write!(f, "{}", cause),
            DeleteBackupError::IncompatibleParameterError(ref cause) => write!(f, "{}", cause),
            DeleteBackupError::InternalServerError(ref cause) => write!(f, "{}", cause),
        }
    }
}
impl Error for DeleteBackupError {}
/// Errors returned by DeleteFileSystem
#[derive(Debug, PartialEq)]
pub enum DeleteFileSystemError {
    /// <p>A generic error indicating a failure with a client request.</p>
    BadRequest(String),
    /// <p>No Amazon FSx file systems were found based upon supplied parameters.</p>
    FileSystemNotFound(String),
    /// <p>The error returned when a second request is received with the same client request token but different parameters settings. A client request token should always uniquely identify a single request.</p>
    IncompatibleParameterError(String),
    /// <p>A generic error indicating a server-side failure.</p>
    InternalServerError(String),
    /// <p>An error indicating that a particular service limit was exceeded. You can increase some service limits by contacting AWS Support. </p>
    ServiceLimitExceeded(String),
}

impl DeleteFileSystemError {
    pub fn from_response(res: BufferedHttpResponse) -> RusotoError<DeleteFileSystemError> {
        if let Some(err) = proto::json::Error::parse(&res) {
            match err.typ.as_str() {
                "BadRequest" => {
                    return RusotoError::Service(DeleteFileSystemError::BadRequest(err.msg))
                }
                "FileSystemNotFound" => {
                    return RusotoError::Service(DeleteFileSystemError::FileSystemNotFound(err.msg))
                }
                "IncompatibleParameterError" => {
                    return RusotoError::Service(DeleteFileSystemError::IncompatibleParameterError(
                        err.msg,
                    ))
                }
                "InternalServerError" => {
                    return RusotoError::Service(DeleteFileSystemError::InternalServerError(
                        err.msg,
                    ))
                }
                "ServiceLimitExceeded" => {
                    return RusotoError::Service(DeleteFileSystemError::ServiceLimitExceeded(
                        err.msg,
                    ))
                }
                "ValidationException" => return RusotoError::Validation(err.msg),
                _ => {}
            }
        }
        RusotoError::Unknown(res)
    }
}
impl fmt::Display for DeleteFileSystemError {
    #[allow(unused_variables)]
    fn fmt(&self, f: &mut fmt::Formatter) -> fmt::Result {
        match *self {
            DeleteFileSystemError::BadRequest(ref cause) => write!(f, "{}", cause),
            DeleteFileSystemError::FileSystemNotFound(ref cause) => write!(f, "{}", cause),
            DeleteFileSystemError::IncompatibleParameterError(ref cause) => write!(f, "{}", cause),
            DeleteFileSystemError::InternalServerError(ref cause) => write!(f, "{}", cause),
            DeleteFileSystemError::ServiceLimitExceeded(ref cause) => write!(f, "{}", cause),
        }
    }
}
impl Error for DeleteFileSystemError {}
/// Errors returned by DescribeBackups
#[derive(Debug, PartialEq)]
pub enum DescribeBackupsError {
    /// <p>No Amazon FSx backups were found based upon the supplied parameters.</p>
    BackupNotFound(String),
    /// <p>A generic error indicating a failure with a client request.</p>
    BadRequest(String),
    /// <p>No Amazon FSx file systems were found based upon supplied parameters.</p>
    FileSystemNotFound(String),
    /// <p>A generic error indicating a server-side failure.</p>
    InternalServerError(String),
}

impl DescribeBackupsError {
    pub fn from_response(res: BufferedHttpResponse) -> RusotoError<DescribeBackupsError> {
        if let Some(err) = proto::json::Error::parse(&res) {
            match err.typ.as_str() {
                "BackupNotFound" => {
                    return RusotoError::Service(DescribeBackupsError::BackupNotFound(err.msg))
                }
                "BadRequest" => {
                    return RusotoError::Service(DescribeBackupsError::BadRequest(err.msg))
                }
                "FileSystemNotFound" => {
                    return RusotoError::Service(DescribeBackupsError::FileSystemNotFound(err.msg))
                }
                "InternalServerError" => {
                    return RusotoError::Service(DescribeBackupsError::InternalServerError(err.msg))
                }
                "ValidationException" => return RusotoError::Validation(err.msg),
                _ => {}
            }
        }
        RusotoError::Unknown(res)
    }
}
impl fmt::Display for DescribeBackupsError {
    #[allow(unused_variables)]
    fn fmt(&self, f: &mut fmt::Formatter) -> fmt::Result {
        match *self {
            DescribeBackupsError::BackupNotFound(ref cause) => write!(f, "{}", cause),
            DescribeBackupsError::BadRequest(ref cause) => write!(f, "{}", cause),
            DescribeBackupsError::FileSystemNotFound(ref cause) => write!(f, "{}", cause),
            DescribeBackupsError::InternalServerError(ref cause) => write!(f, "{}", cause),
        }
    }
}
impl Error for DescribeBackupsError {}
/// Errors returned by DescribeDataRepositoryTasks
#[derive(Debug, PartialEq)]
pub enum DescribeDataRepositoryTasksError {
    /// <p>A generic error indicating a failure with a client request.</p>
    BadRequest(String),
    /// <p>The data repository task or tasks you specified could not be found.</p>
    DataRepositoryTaskNotFound(String),
    /// <p>No Amazon FSx file systems were found based upon supplied parameters.</p>
    FileSystemNotFound(String),
    /// <p>A generic error indicating a server-side failure.</p>
    InternalServerError(String),
}

impl DescribeDataRepositoryTasksError {
    pub fn from_response(
        res: BufferedHttpResponse,
    ) -> RusotoError<DescribeDataRepositoryTasksError> {
        if let Some(err) = proto::json::Error::parse(&res) {
            match err.typ.as_str() {
                "BadRequest" => {
                    return RusotoError::Service(DescribeDataRepositoryTasksError::BadRequest(
                        err.msg,
                    ))
                }
                "DataRepositoryTaskNotFound" => {
                    return RusotoError::Service(
                        DescribeDataRepositoryTasksError::DataRepositoryTaskNotFound(err.msg),
                    )
                }
                "FileSystemNotFound" => {
                    return RusotoError::Service(
                        DescribeDataRepositoryTasksError::FileSystemNotFound(err.msg),
                    )
                }
                "InternalServerError" => {
                    return RusotoError::Service(
                        DescribeDataRepositoryTasksError::InternalServerError(err.msg),
                    )
                }
                "ValidationException" => return RusotoError::Validation(err.msg),
                _ => {}
            }
        }
        RusotoError::Unknown(res)
    }
}
impl fmt::Display for DescribeDataRepositoryTasksError {
    #[allow(unused_variables)]
    fn fmt(&self, f: &mut fmt::Formatter) -> fmt::Result {
        match *self {
            DescribeDataRepositoryTasksError::BadRequest(ref cause) => write!(f, "{}", cause),
            DescribeDataRepositoryTasksError::DataRepositoryTaskNotFound(ref cause) => {
                write!(f, "{}", cause)
            }
            DescribeDataRepositoryTasksError::FileSystemNotFound(ref cause) => {
                write!(f, "{}", cause)
            }
            DescribeDataRepositoryTasksError::InternalServerError(ref cause) => {
                write!(f, "{}", cause)
            }
        }
    }
}
impl Error for DescribeDataRepositoryTasksError {}
/// Errors returned by DescribeFileSystems
#[derive(Debug, PartialEq)]
pub enum DescribeFileSystemsError {
    /// <p>A generic error indicating a failure with a client request.</p>
    BadRequest(String),
    /// <p>No Amazon FSx file systems were found based upon supplied parameters.</p>
    FileSystemNotFound(String),
    /// <p>A generic error indicating a server-side failure.</p>
    InternalServerError(String),
}

impl DescribeFileSystemsError {
    pub fn from_response(res: BufferedHttpResponse) -> RusotoError<DescribeFileSystemsError> {
        if let Some(err) = proto::json::Error::parse(&res) {
            match err.typ.as_str() {
                "BadRequest" => {
                    return RusotoError::Service(DescribeFileSystemsError::BadRequest(err.msg))
                }
                "FileSystemNotFound" => {
                    return RusotoError::Service(DescribeFileSystemsError::FileSystemNotFound(
                        err.msg,
                    ))
                }
                "InternalServerError" => {
                    return RusotoError::Service(DescribeFileSystemsError::InternalServerError(
                        err.msg,
                    ))
                }
                "ValidationException" => return RusotoError::Validation(err.msg),
                _ => {}
            }
        }
        RusotoError::Unknown(res)
    }
}
impl fmt::Display for DescribeFileSystemsError {
    #[allow(unused_variables)]
    fn fmt(&self, f: &mut fmt::Formatter) -> fmt::Result {
        match *self {
            DescribeFileSystemsError::BadRequest(ref cause) => write!(f, "{}", cause),
            DescribeFileSystemsError::FileSystemNotFound(ref cause) => write!(f, "{}", cause),
            DescribeFileSystemsError::InternalServerError(ref cause) => write!(f, "{}", cause),
        }
    }
}
impl Error for DescribeFileSystemsError {}
/// Errors returned by ListTagsForResource
#[derive(Debug, PartialEq)]
pub enum ListTagsForResourceError {
    /// <p>A generic error indicating a failure with a client request.</p>
    BadRequest(String),
    /// <p>A generic error indicating a server-side failure.</p>
    InternalServerError(String),
    /// <p>The resource specified for the tagging operation is not a resource type owned by Amazon FSx. Use the API of the relevant service to perform the operation. </p>
    NotServiceResourceError(String),
    /// <p>The resource specified does not support tagging. </p>
    ResourceDoesNotSupportTagging(String),
    /// <p>The resource specified by the Amazon Resource Name (ARN) can't be found.</p>
    ResourceNotFound(String),
}

impl ListTagsForResourceError {
    pub fn from_response(res: BufferedHttpResponse) -> RusotoError<ListTagsForResourceError> {
        if let Some(err) = proto::json::Error::parse(&res) {
            match err.typ.as_str() {
                "BadRequest" => {
                    return RusotoError::Service(ListTagsForResourceError::BadRequest(err.msg))
                }
                "InternalServerError" => {
                    return RusotoError::Service(ListTagsForResourceError::InternalServerError(
                        err.msg,
                    ))
                }
                "NotServiceResourceError" => {
                    return RusotoError::Service(ListTagsForResourceError::NotServiceResourceError(
                        err.msg,
                    ))
                }
                "ResourceDoesNotSupportTagging" => {
                    return RusotoError::Service(
                        ListTagsForResourceError::ResourceDoesNotSupportTagging(err.msg),
                    )
                }
                "ResourceNotFound" => {
                    return RusotoError::Service(ListTagsForResourceError::ResourceNotFound(
                        err.msg,
                    ))
                }
                "ValidationException" => return RusotoError::Validation(err.msg),
                _ => {}
            }
        }
        RusotoError::Unknown(res)
    }
}
impl fmt::Display for ListTagsForResourceError {
    #[allow(unused_variables)]
    fn fmt(&self, f: &mut fmt::Formatter) -> fmt::Result {
        match *self {
            ListTagsForResourceError::BadRequest(ref cause) => write!(f, "{}", cause),
            ListTagsForResourceError::InternalServerError(ref cause) => write!(f, "{}", cause),
            ListTagsForResourceError::NotServiceResourceError(ref cause) => write!(f, "{}", cause),
            ListTagsForResourceError::ResourceDoesNotSupportTagging(ref cause) => {
                write!(f, "{}", cause)
            }
            ListTagsForResourceError::ResourceNotFound(ref cause) => write!(f, "{}", cause),
        }
    }
}
impl Error for ListTagsForResourceError {}
/// Errors returned by TagResource
#[derive(Debug, PartialEq)]
pub enum TagResourceError {
    /// <p>A generic error indicating a failure with a client request.</p>
    BadRequest(String),
    /// <p>A generic error indicating a server-side failure.</p>
    InternalServerError(String),
    /// <p>The resource specified for the tagging operation is not a resource type owned by Amazon FSx. Use the API of the relevant service to perform the operation. </p>
    NotServiceResourceError(String),
    /// <p>The resource specified does not support tagging. </p>
    ResourceDoesNotSupportTagging(String),
    /// <p>The resource specified by the Amazon Resource Name (ARN) can't be found.</p>
    ResourceNotFound(String),
}

impl TagResourceError {
    pub fn from_response(res: BufferedHttpResponse) -> RusotoError<TagResourceError> {
        if let Some(err) = proto::json::Error::parse(&res) {
            match err.typ.as_str() {
                "BadRequest" => return RusotoError::Service(TagResourceError::BadRequest(err.msg)),
                "InternalServerError" => {
                    return RusotoError::Service(TagResourceError::InternalServerError(err.msg))
                }
                "NotServiceResourceError" => {
                    return RusotoError::Service(TagResourceError::NotServiceResourceError(err.msg))
                }
                "ResourceDoesNotSupportTagging" => {
                    return RusotoError::Service(TagResourceError::ResourceDoesNotSupportTagging(
                        err.msg,
                    ))
                }
                "ResourceNotFound" => {
                    return RusotoError::Service(TagResourceError::ResourceNotFound(err.msg))
                }
                "ValidationException" => return RusotoError::Validation(err.msg),
                _ => {}
            }
        }
        RusotoError::Unknown(res)
    }
}
impl fmt::Display for TagResourceError {
    #[allow(unused_variables)]
    fn fmt(&self, f: &mut fmt::Formatter) -> fmt::Result {
        match *self {
            TagResourceError::BadRequest(ref cause) => write!(f, "{}", cause),
            TagResourceError::InternalServerError(ref cause) => write!(f, "{}", cause),
            TagResourceError::NotServiceResourceError(ref cause) => write!(f, "{}", cause),
            TagResourceError::ResourceDoesNotSupportTagging(ref cause) => write!(f, "{}", cause),
            TagResourceError::ResourceNotFound(ref cause) => write!(f, "{}", cause),
        }
    }
}
impl Error for TagResourceError {}
/// Errors returned by UntagResource
#[derive(Debug, PartialEq)]
pub enum UntagResourceError {
    /// <p>A generic error indicating a failure with a client request.</p>
    BadRequest(String),
    /// <p>A generic error indicating a server-side failure.</p>
    InternalServerError(String),
    /// <p>The resource specified for the tagging operation is not a resource type owned by Amazon FSx. Use the API of the relevant service to perform the operation. </p>
    NotServiceResourceError(String),
    /// <p>The resource specified does not support tagging. </p>
    ResourceDoesNotSupportTagging(String),
    /// <p>The resource specified by the Amazon Resource Name (ARN) can't be found.</p>
    ResourceNotFound(String),
}

impl UntagResourceError {
    pub fn from_response(res: BufferedHttpResponse) -> RusotoError<UntagResourceError> {
        if let Some(err) = proto::json::Error::parse(&res) {
            match err.typ.as_str() {
                "BadRequest" => {
                    return RusotoError::Service(UntagResourceError::BadRequest(err.msg))
                }
                "InternalServerError" => {
                    return RusotoError::Service(UntagResourceError::InternalServerError(err.msg))
                }
                "NotServiceResourceError" => {
                    return RusotoError::Service(UntagResourceError::NotServiceResourceError(
                        err.msg,
                    ))
                }
                "ResourceDoesNotSupportTagging" => {
                    return RusotoError::Service(UntagResourceError::ResourceDoesNotSupportTagging(
                        err.msg,
                    ))
                }
                "ResourceNotFound" => {
                    return RusotoError::Service(UntagResourceError::ResourceNotFound(err.msg))
                }
                "ValidationException" => return RusotoError::Validation(err.msg),
                _ => {}
            }
        }
        RusotoError::Unknown(res)
    }
}
impl fmt::Display for UntagResourceError {
    #[allow(unused_variables)]
    fn fmt(&self, f: &mut fmt::Formatter) -> fmt::Result {
        match *self {
            UntagResourceError::BadRequest(ref cause) => write!(f, "{}", cause),
            UntagResourceError::InternalServerError(ref cause) => write!(f, "{}", cause),
            UntagResourceError::NotServiceResourceError(ref cause) => write!(f, "{}", cause),
            UntagResourceError::ResourceDoesNotSupportTagging(ref cause) => write!(f, "{}", cause),
            UntagResourceError::ResourceNotFound(ref cause) => write!(f, "{}", cause),
        }
    }
}
impl Error for UntagResourceError {}
/// Errors returned by UpdateFileSystem
#[derive(Debug, PartialEq)]
pub enum UpdateFileSystemError {
    /// <p>A generic error indicating a failure with a client request.</p>
    BadRequest(String),
    /// <p>No Amazon FSx file systems were found based upon supplied parameters.</p>
    FileSystemNotFound(String),
    /// <p>The error returned when a second request is received with the same client request token but different parameters settings. A client request token should always uniquely identify a single request.</p>
    IncompatibleParameterError(String),
    /// <p>A generic error indicating a server-side failure.</p>
    InternalServerError(String),
    /// <p>A file system configuration is required for this operation.</p>
    MissingFileSystemConfiguration(String),
    /// <p>An error indicating that a particular service limit was exceeded. You can increase some service limits by contacting AWS Support. </p>
    ServiceLimitExceeded(String),
    /// <p>The requested operation is not supported for this resource or API.</p>
    UnsupportedOperation(String),
}

impl UpdateFileSystemError {
    pub fn from_response(res: BufferedHttpResponse) -> RusotoError<UpdateFileSystemError> {
        if let Some(err) = proto::json::Error::parse(&res) {
            match err.typ.as_str() {
                "BadRequest" => {
                    return RusotoError::Service(UpdateFileSystemError::BadRequest(err.msg))
                }
                "FileSystemNotFound" => {
                    return RusotoError::Service(UpdateFileSystemError::FileSystemNotFound(err.msg))
                }
                "IncompatibleParameterError" => {
                    return RusotoError::Service(UpdateFileSystemError::IncompatibleParameterError(
                        err.msg,
                    ))
                }
                "InternalServerError" => {
                    return RusotoError::Service(UpdateFileSystemError::InternalServerError(
                        err.msg,
                    ))
                }
                "MissingFileSystemConfiguration" => {
                    return RusotoError::Service(
                        UpdateFileSystemError::MissingFileSystemConfiguration(err.msg),
                    )
                }
                "ServiceLimitExceeded" => {
                    return RusotoError::Service(UpdateFileSystemError::ServiceLimitExceeded(
                        err.msg,
                    ))
                }
                "UnsupportedOperation" => {
                    return RusotoError::Service(UpdateFileSystemError::UnsupportedOperation(
                        err.msg,
                    ))
                }
                "ValidationException" => return RusotoError::Validation(err.msg),
                _ => {}
            }
        }
        RusotoError::Unknown(res)
    }
}
impl fmt::Display for UpdateFileSystemError {
    #[allow(unused_variables)]
    fn fmt(&self, f: &mut fmt::Formatter) -> fmt::Result {
        match *self {
            UpdateFileSystemError::BadRequest(ref cause) => write!(f, "{}", cause),
            UpdateFileSystemError::FileSystemNotFound(ref cause) => write!(f, "{}", cause),
            UpdateFileSystemError::IncompatibleParameterError(ref cause) => write!(f, "{}", cause),
            UpdateFileSystemError::InternalServerError(ref cause) => write!(f, "{}", cause),
            UpdateFileSystemError::MissingFileSystemConfiguration(ref cause) => {
                write!(f, "{}", cause)
            }
            UpdateFileSystemError::ServiceLimitExceeded(ref cause) => write!(f, "{}", cause),
            UpdateFileSystemError::UnsupportedOperation(ref cause) => write!(f, "{}", cause),
        }
    }
}
impl Error for UpdateFileSystemError {}
/// Trait representing the capabilities of the Amazon FSx API. Amazon FSx clients implement this trait.
#[async_trait]
pub trait Fsx {
    /// <p><p>Cancels an existing Amazon FSx for Lustre data repository task if that task is in either the <code>PENDING</code> or <code>EXECUTING</code> state. When you cancel a task, Amazon FSx does the following.</p> <ul> <li> <p>Any files that FSx has already exported are not reverted.</p> </li> <li> <p>FSx continues to export any files that are &quot;in-flight&quot; when the cancel operation is received.</p> </li> <li> <p>FSx does not export any files that have not yet been exported.</p> </li> </ul></p>
    async fn cancel_data_repository_task(
        &self,
        input: CancelDataRepositoryTaskRequest,
    ) -> Result<CancelDataRepositoryTaskResponse, RusotoError<CancelDataRepositoryTaskError>>;

    /// <p>Creates a backup of an existing Amazon FSx file system. Creating regular backups for your file system is a best practice, enabling you to restore a file system from a backup if an issue arises with the original file system.</p> <p>For Amazon FSx for Lustre file systems, you can create a backup only for file systems with the following configuration:</p> <ul> <li> <p>a Persistent deployment type</p> </li> <li> <p>is <i>not</i> linked to an Amazon S3 data respository.</p> </li> </ul> <p>For more information, see <a href="https://docs.aws.amazon.com/fsx/latest/LustreGuide/lustre-backups.html">https://docs.aws.amazon.com/fsx/latest/LustreGuide/lustre-backups.html</a>.</p> <p>If a backup with the specified client request token exists, and the parameters match, this operation returns the description of the existing backup. If a backup specified client request token exists, and the parameters don't match, this operation returns <code>IncompatibleParameterError</code>. If a backup with the specified client request token doesn't exist, <code>CreateBackup</code> does the following: </p> <ul> <li> <p>Creates a new Amazon FSx backup with an assigned ID, and an initial lifecycle state of <code>CREATING</code>.</p> </li> <li> <p>Returns the description of the backup.</p> </li> </ul> <p>By using the idempotent operation, you can retry a <code>CreateBackup</code> operation without the risk of creating an extra backup. This approach can be useful when an initial call fails in a way that makes it unclear whether a backup was created. If you use the same client request token and the initial call created a backup, the operation returns a successful result because all the parameters are the same.</p> <p>The <code>CreateBackup</code> operation returns while the backup's lifecycle state is still <code>CREATING</code>. You can check the backup creation status by calling the <a>DescribeBackups</a> operation, which returns the backup state along with other information.</p>
    async fn create_backup(
        &self,
        input: CreateBackupRequest,
    ) -> Result<CreateBackupResponse, RusotoError<CreateBackupError>>;

    /// <p>Creates an Amazon FSx for Lustre data repository task. You use data repository tasks to perform bulk operations between your Amazon FSx file system and its linked data repository. An example of a data repository task is exporting any data and metadata changes, including POSIX metadata, to files, directories, and symbolic links (symlinks) from your FSx file system to its linked data repository. A <code>CreateDataRepositoryTask</code> operation will fail if a data repository is not linked to the FSx file system. To learn more about data repository tasks, see <a href="https://docs.aws.amazon.com/fsx/latest/LustreGuide/data-repository-tasks.html">Using Data Repository Tasks</a>. To learn more about linking a data repository to your file system, see <a href="https://docs.aws.amazon.com/fsx/latest/LustreGuide/export-data-repository.html#export-prefix">Setting the Export Prefix</a>.</p>
    async fn create_data_repository_task(
        &self,
        input: CreateDataRepositoryTaskRequest,
    ) -> Result<CreateDataRepositoryTaskResponse, RusotoError<CreateDataRepositoryTaskError>>;

    /// <p><p>Creates a new, empty Amazon FSx file system.</p> <p>If a file system with the specified client request token exists and the parameters match, <code>CreateFileSystem</code> returns the description of the existing file system. If a file system specified client request token exists and the parameters don&#39;t match, this call returns <code>IncompatibleParameterError</code>. If a file system with the specified client request token doesn&#39;t exist, <code>CreateFileSystem</code> does the following: </p> <ul> <li> <p>Creates a new, empty Amazon FSx file system with an assigned ID, and an initial lifecycle state of <code>CREATING</code>.</p> </li> <li> <p>Returns the description of the file system.</p> </li> </ul> <p>This operation requires a client request token in the request that Amazon FSx uses to ensure idempotent creation. This means that calling the operation multiple times with the same client request token has no effect. By using the idempotent operation, you can retry a <code>CreateFileSystem</code> operation without the risk of creating an extra file system. This approach can be useful when an initial call fails in a way that makes it unclear whether a file system was created. Examples are if a transport level timeout occurred, or your connection was reset. If you use the same client request token and the initial call created a file system, the client receives success as long as the parameters are the same.</p> <note> <p>The <code>CreateFileSystem</code> call returns while the file system&#39;s lifecycle state is still <code>CREATING</code>. You can check the file-system creation status by calling the <a>DescribeFileSystems</a> operation, which returns the file system state along with other information.</p> </note></p>
    async fn create_file_system(
        &self,
        input: CreateFileSystemRequest,
    ) -> Result<CreateFileSystemResponse, RusotoError<CreateFileSystemError>>;

    /// <p><p>Creates a new Amazon FSx file system from an existing Amazon FSx backup.</p> <p>If a file system with the specified client request token exists and the parameters match, this operation returns the description of the file system. If a client request token specified by the file system exists and the parameters don&#39;t match, this call returns <code>IncompatibleParameterError</code>. If a file system with the specified client request token doesn&#39;t exist, this operation does the following:</p> <ul> <li> <p>Creates a new Amazon FSx file system from backup with an assigned ID, and an initial lifecycle state of <code>CREATING</code>.</p> </li> <li> <p>Returns the description of the file system.</p> </li> </ul> <p>Parameters like Active Directory, default share name, automatic backup, and backup settings default to the parameters of the file system that was backed up, unless overridden. You can explicitly supply other settings.</p> <p>By using the idempotent operation, you can retry a <code>CreateFileSystemFromBackup</code> call without the risk of creating an extra file system. This approach can be useful when an initial call fails in a way that makes it unclear whether a file system was created. Examples are if a transport level timeout occurred, or your connection was reset. If you use the same client request token and the initial call created a file system, the client receives success as long as the parameters are the same.</p> <note> <p>The <code>CreateFileSystemFromBackup</code> call returns while the file system&#39;s lifecycle state is still <code>CREATING</code>. You can check the file-system creation status by calling the <a>DescribeFileSystems</a> operation, which returns the file system state along with other information.</p> </note></p>
    async fn create_file_system_from_backup(
        &self,
        input: CreateFileSystemFromBackupRequest,
    ) -> Result<CreateFileSystemFromBackupResponse, RusotoError<CreateFileSystemFromBackupError>>;

    /// <p><p>Deletes an Amazon FSx backup, deleting its contents. After deletion, the backup no longer exists, and its data is gone.</p> <p>The <code>DeleteBackup</code> call returns instantly. The backup will not show up in later <code>DescribeBackups</code> calls.</p> <important> <p>The data in a deleted backup is also deleted and can&#39;t be recovered by any means.</p> </important></p>
    async fn delete_backup(
        &self,
        input: DeleteBackupRequest,
    ) -> Result<DeleteBackupResponse, RusotoError<DeleteBackupError>>;

    /// <p><p>Deletes a file system, deleting its contents. After deletion, the file system no longer exists, and its data is gone. Any existing automatic backups will also be deleted.</p> <p>By default, when you delete an Amazon FSx for Windows File Server file system, a final backup is created upon deletion. This final backup is not subject to the file system&#39;s retention policy, and must be manually deleted.</p> <p>The <code>DeleteFileSystem</code> action returns while the file system has the <code>DELETING</code> status. You can check the file system deletion status by calling the <a>DescribeFileSystems</a> action, which returns a list of file systems in your account. If you pass the file system ID for a deleted file system, the <a>DescribeFileSystems</a> returns a <code>FileSystemNotFound</code> error.</p> <note> <p>Deleting an Amazon FSx for Lustre file system will fail with a 400 BadRequest if a data repository task is in a <code>PENDING</code> or <code>EXECUTING</code> state.</p> </note> <important> <p>The data in a deleted file system is also deleted and can&#39;t be recovered by any means.</p> </important></p>
    async fn delete_file_system(
        &self,
        input: DeleteFileSystemRequest,
    ) -> Result<DeleteFileSystemResponse, RusotoError<DeleteFileSystemError>>;

    /// <p><p>Returns the description of specific Amazon FSx backups, if a <code>BackupIds</code> value is provided for that backup. Otherwise, it returns all backups owned by your AWS account in the AWS Region of the endpoint that you&#39;re calling.</p> <p>When retrieving all backups, you can optionally specify the <code>MaxResults</code> parameter to limit the number of backups in a response. If more backups remain, Amazon FSx returns a <code>NextToken</code> value in the response. In this case, send a later request with the <code>NextToken</code> request parameter set to the value of <code>NextToken</code> from the last response.</p> <p>This action is used in an iterative process to retrieve a list of your backups. <code>DescribeBackups</code> is called first without a <code>NextToken</code>value. Then the action continues to be called with the <code>NextToken</code> parameter set to the value of the last <code>NextToken</code> value until a response has no <code>NextToken</code>.</p> <p>When using this action, keep the following in mind:</p> <ul> <li> <p>The implementation might return fewer than <code>MaxResults</code> file system descriptions while still including a <code>NextToken</code> value.</p> </li> <li> <p>The order of backups returned in the response of one <code>DescribeBackups</code> call and the order of backups returned across the responses of a multi-call iteration is unspecified.</p> </li> </ul></p>
    async fn describe_backups(
        &self,
        input: DescribeBackupsRequest,
    ) -> Result<DescribeBackupsResponse, RusotoError<DescribeBackupsError>>;

    /// <p>Returns the description of specific Amazon FSx for Lustre data repository tasks, if one or more <code>TaskIds</code> values are provided in the request, or if filters are used in the request. You can use filters to narrow the response to include just tasks for specific file systems, or tasks in a specific lifecycle state. Otherwise, it returns all data repository tasks owned by your AWS account in the AWS Region of the endpoint that you're calling.</p> <p>When retrieving all tasks, you can paginate the response by using the optional <code>MaxResults</code> parameter to limit the number of tasks returned in a response. If more tasks remain, Amazon FSx returns a <code>NextToken</code> value in the response. In this case, send a later request with the <code>NextToken</code> request parameter set to the value of <code>NextToken</code> from the last response.</p>
    async fn describe_data_repository_tasks(
        &self,
        input: DescribeDataRepositoryTasksRequest,
    ) -> Result<DescribeDataRepositoryTasksResponse, RusotoError<DescribeDataRepositoryTasksError>>;

    /// <p><p>Returns the description of specific Amazon FSx file systems, if a <code>FileSystemIds</code> value is provided for that file system. Otherwise, it returns descriptions of all file systems owned by your AWS account in the AWS Region of the endpoint that you&#39;re calling.</p> <p>When retrieving all file system descriptions, you can optionally specify the <code>MaxResults</code> parameter to limit the number of descriptions in a response. If more file system descriptions remain, Amazon FSx returns a <code>NextToken</code> value in the response. In this case, send a later request with the <code>NextToken</code> request parameter set to the value of <code>NextToken</code> from the last response.</p> <p>This action is used in an iterative process to retrieve a list of your file system descriptions. <code>DescribeFileSystems</code> is called first without a <code>NextToken</code>value. Then the action continues to be called with the <code>NextToken</code> parameter set to the value of the last <code>NextToken</code> value until a response has no <code>NextToken</code>.</p> <p>When using this action, keep the following in mind:</p> <ul> <li> <p>The implementation might return fewer than <code>MaxResults</code> file system descriptions while still including a <code>NextToken</code> value.</p> </li> <li> <p>The order of file systems returned in the response of one <code>DescribeFileSystems</code> call and the order of file systems returned across the responses of a multicall iteration is unspecified.</p> </li> </ul></p>
    async fn describe_file_systems(
        &self,
        input: DescribeFileSystemsRequest,
    ) -> Result<DescribeFileSystemsResponse, RusotoError<DescribeFileSystemsError>>;

    /// <p><p>Lists tags for an Amazon FSx file systems and backups in the case of Amazon FSx for Windows File Server.</p> <p>When retrieving all tags, you can optionally specify the <code>MaxResults</code> parameter to limit the number of tags in a response. If more tags remain, Amazon FSx returns a <code>NextToken</code> value in the response. In this case, send a later request with the <code>NextToken</code> request parameter set to the value of <code>NextToken</code> from the last response.</p> <p>This action is used in an iterative process to retrieve a list of your tags. <code>ListTagsForResource</code> is called first without a <code>NextToken</code>value. Then the action continues to be called with the <code>NextToken</code> parameter set to the value of the last <code>NextToken</code> value until a response has no <code>NextToken</code>.</p> <p>When using this action, keep the following in mind:</p> <ul> <li> <p>The implementation might return fewer than <code>MaxResults</code> file system descriptions while still including a <code>NextToken</code> value.</p> </li> <li> <p>The order of tags returned in the response of one <code>ListTagsForResource</code> call and the order of tags returned across the responses of a multi-call iteration is unspecified.</p> </li> </ul></p>
    async fn list_tags_for_resource(
        &self,
        input: ListTagsForResourceRequest,
    ) -> Result<ListTagsForResourceResponse, RusotoError<ListTagsForResourceError>>;

    /// <p>Tags an Amazon FSx resource.</p>
    async fn tag_resource(
        &self,
        input: TagResourceRequest,
    ) -> Result<TagResourceResponse, RusotoError<TagResourceError>>;

    /// <p>This action removes a tag from an Amazon FSx resource.</p>
    async fn untag_resource(
        &self,
        input: UntagResourceRequest,
    ) -> Result<UntagResourceResponse, RusotoError<UntagResourceError>>;

    /// <p>Use this operation to update the configuration of an existing Amazon FSx file system. For an Amazon FSx for Lustre file system, you can update only the WeeklyMaintenanceStartTime. For an Amazon for Windows File Server file system, you can update the following properties:</p> <ul> <li> <p>AutomaticBackupRetentionDays</p> </li> <li> <p>DailyAutomaticBackupStartTime</p> </li> <li> <p>SelfManagedActiveDirectoryConfiguration</p> </li> <li> <p>StorageCapacity</p> </li> <li> <p>ThroughputCapacity</p> </li> <li> <p>WeeklyMaintenanceStartTime</p> </li> </ul> <p>You can update multiple properties in a single request.</p>
    async fn update_file_system(
        &self,
        input: UpdateFileSystemRequest,
    ) -> Result<UpdateFileSystemResponse, RusotoError<UpdateFileSystemError>>;
}
/// A client for the Amazon FSx API.
#[derive(Clone)]
pub struct FsxClient {
    client: Client,
    region: region::Region,
}

impl FsxClient {
    /// Creates a client backed by the default tokio event loop.
    ///
    /// The client will use the default credentials provider and tls client.
    pub fn new(region: region::Region) -> FsxClient {
        FsxClient {
            client: Client::shared(),
            region,
        }
    }

    pub fn new_with<P, D>(
        request_dispatcher: D,
        credentials_provider: P,
        region: region::Region,
    ) -> FsxClient
    where
        P: ProvideAwsCredentials + Send + Sync + 'static,
        D: DispatchSignedRequest + Send + Sync + 'static,
    {
        FsxClient {
            client: Client::new_with(credentials_provider, request_dispatcher),
            region,
        }
    }

    pub fn new_with_client(client: Client, region: region::Region) -> FsxClient {
        FsxClient { client, region }
    }
}

#[async_trait]
impl Fsx for FsxClient {
    /// <p><p>Cancels an existing Amazon FSx for Lustre data repository task if that task is in either the <code>PENDING</code> or <code>EXECUTING</code> state. When you cancel a task, Amazon FSx does the following.</p> <ul> <li> <p>Any files that FSx has already exported are not reverted.</p> </li> <li> <p>FSx continues to export any files that are &quot;in-flight&quot; when the cancel operation is received.</p> </li> <li> <p>FSx does not export any files that have not yet been exported.</p> </li> </ul></p>
    async fn cancel_data_repository_task(
        &self,
        input: CancelDataRepositoryTaskRequest,
    ) -> Result<CancelDataRepositoryTaskResponse, RusotoError<CancelDataRepositoryTaskError>> {
        let mut request = self.new_signed_request("POST", "/");
        request.add_header(
            "x-amz-target",
            "AWSSimbaAPIService_v20180301.CancelDataRepositoryTask",
        );
        let encoded = serde_json::to_string(&input).unwrap();
        request.set_payload(Some(encoded));

        let response = self
            .sign_and_dispatch(request, CancelDataRepositoryTaskError::from_response)
            .await?;
        let mut response = response;
        let response = response.buffer().await.map_err(RusotoError::HttpDispatch)?;
        proto::json::ResponsePayload::new(&response)
            .deserialize::<CancelDataRepositoryTaskResponse, _>()
    }

    /// <p>Creates a backup of an existing Amazon FSx file system. Creating regular backups for your file system is a best practice, enabling you to restore a file system from a backup if an issue arises with the original file system.</p> <p>For Amazon FSx for Lustre file systems, you can create a backup only for file systems with the following configuration:</p> <ul> <li> <p>a Persistent deployment type</p> </li> <li> <p>is <i>not</i> linked to an Amazon S3 data respository.</p> </li> </ul> <p>For more information, see <a href="https://docs.aws.amazon.com/fsx/latest/LustreGuide/lustre-backups.html">https://docs.aws.amazon.com/fsx/latest/LustreGuide/lustre-backups.html</a>.</p> <p>If a backup with the specified client request token exists, and the parameters match, this operation returns the description of the existing backup. If a backup specified client request token exists, and the parameters don't match, this operation returns <code>IncompatibleParameterError</code>. If a backup with the specified client request token doesn't exist, <code>CreateBackup</code> does the following: </p> <ul> <li> <p>Creates a new Amazon FSx backup with an assigned ID, and an initial lifecycle state of <code>CREATING</code>.</p> </li> <li> <p>Returns the description of the backup.</p> </li> </ul> <p>By using the idempotent operation, you can retry a <code>CreateBackup</code> operation without the risk of creating an extra backup. This approach can be useful when an initial call fails in a way that makes it unclear whether a backup was created. If you use the same client request token and the initial call created a backup, the operation returns a successful result because all the parameters are the same.</p> <p>The <code>CreateBackup</code> operation returns while the backup's lifecycle state is still <code>CREATING</code>. You can check the backup creation status by calling the <a>DescribeBackups</a> operation, which returns the backup state along with other information.</p>
    async fn create_backup(
        &self,
        input: CreateBackupRequest,
    ) -> Result<CreateBackupResponse, RusotoError<CreateBackupError>> {
        let mut request = self.new_signed_request("POST", "/");
        request.add_header("x-amz-target", "AWSSimbaAPIService_v20180301.CreateBackup");
        let encoded = serde_json::to_string(&input).unwrap();
        request.set_payload(Some(encoded));

        let response = self
            .sign_and_dispatch(request, CreateBackupError::from_response)
            .await?;
        let mut response = response;
        let response = response.buffer().await.map_err(RusotoError::HttpDispatch)?;
        proto::json::ResponsePayload::new(&response).deserialize::<CreateBackupResponse, _>()
    }

    /// <p>Creates an Amazon FSx for Lustre data repository task. You use data repository tasks to perform bulk operations between your Amazon FSx file system and its linked data repository. An example of a data repository task is exporting any data and metadata changes, including POSIX metadata, to files, directories, and symbolic links (symlinks) from your FSx file system to its linked data repository. A <code>CreateDataRepositoryTask</code> operation will fail if a data repository is not linked to the FSx file system. To learn more about data repository tasks, see <a href="https://docs.aws.amazon.com/fsx/latest/LustreGuide/data-repository-tasks.html">Using Data Repository Tasks</a>. To learn more about linking a data repository to your file system, see <a href="https://docs.aws.amazon.com/fsx/latest/LustreGuide/export-data-repository.html#export-prefix">Setting the Export Prefix</a>.</p>
    async fn create_data_repository_task(
        &self,
        input: CreateDataRepositoryTaskRequest,
    ) -> Result<CreateDataRepositoryTaskResponse, RusotoError<CreateDataRepositoryTaskError>> {
        let mut request = self.new_signed_request("POST", "/");
        request.add_header(
            "x-amz-target",
            "AWSSimbaAPIService_v20180301.CreateDataRepositoryTask",
        );
        let encoded = serde_json::to_string(&input).unwrap();
        request.set_payload(Some(encoded));

        let response = self
            .sign_and_dispatch(request, CreateDataRepositoryTaskError::from_response)
            .await?;
        let mut response = response;
        let response = response.buffer().await.map_err(RusotoError::HttpDispatch)?;
        proto::json::ResponsePayload::new(&response)
            .deserialize::<CreateDataRepositoryTaskResponse, _>()
    }

    /// <p><p>Creates a new, empty Amazon FSx file system.</p> <p>If a file system with the specified client request token exists and the parameters match, <code>CreateFileSystem</code> returns the description of the existing file system. If a file system specified client request token exists and the parameters don&#39;t match, this call returns <code>IncompatibleParameterError</code>. If a file system with the specified client request token doesn&#39;t exist, <code>CreateFileSystem</code> does the following: </p> <ul> <li> <p>Creates a new, empty Amazon FSx file system with an assigned ID, and an initial lifecycle state of <code>CREATING</code>.</p> </li> <li> <p>Returns the description of the file system.</p> </li> </ul> <p>This operation requires a client request token in the request that Amazon FSx uses to ensure idempotent creation. This means that calling the operation multiple times with the same client request token has no effect. By using the idempotent operation, you can retry a <code>CreateFileSystem</code> operation without the risk of creating an extra file system. This approach can be useful when an initial call fails in a way that makes it unclear whether a file system was created. Examples are if a transport level timeout occurred, or your connection was reset. If you use the same client request token and the initial call created a file system, the client receives success as long as the parameters are the same.</p> <note> <p>The <code>CreateFileSystem</code> call returns while the file system&#39;s lifecycle state is still <code>CREATING</code>. You can check the file-system creation status by calling the <a>DescribeFileSystems</a> operation, which returns the file system state along with other information.</p> </note></p>
    async fn create_file_system(
        &self,
        input: CreateFileSystemRequest,
    ) -> Result<CreateFileSystemResponse, RusotoError<CreateFileSystemError>> {
        let mut request = self.new_signed_request("POST", "/");
        request.add_header(
            "x-amz-target",
            "AWSSimbaAPIService_v20180301.CreateFileSystem",
        );
        let encoded = serde_json::to_string(&input).unwrap();
        request.set_payload(Some(encoded));

        let response = self
            .sign_and_dispatch(request, CreateFileSystemError::from_response)
            .await?;
        let mut response = response;
        let response = response.buffer().await.map_err(RusotoError::HttpDispatch)?;
        proto::json::ResponsePayload::new(&response).deserialize::<CreateFileSystemResponse, _>()
    }

    /// <p><p>Creates a new Amazon FSx file system from an existing Amazon FSx backup.</p> <p>If a file system with the specified client request token exists and the parameters match, this operation returns the description of the file system. If a client request token specified by the file system exists and the parameters don&#39;t match, this call returns <code>IncompatibleParameterError</code>. If a file system with the specified client request token doesn&#39;t exist, this operation does the following:</p> <ul> <li> <p>Creates a new Amazon FSx file system from backup with an assigned ID, and an initial lifecycle state of <code>CREATING</code>.</p> </li> <li> <p>Returns the description of the file system.</p> </li> </ul> <p>Parameters like Active Directory, default share name, automatic backup, and backup settings default to the parameters of the file system that was backed up, unless overridden. You can explicitly supply other settings.</p> <p>By using the idempotent operation, you can retry a <code>CreateFileSystemFromBackup</code> call without the risk of creating an extra file system. This approach can be useful when an initial call fails in a way that makes it unclear whether a file system was created. Examples are if a transport level timeout occurred, or your connection was reset. If you use the same client request token and the initial call created a file system, the client receives success as long as the parameters are the same.</p> <note> <p>The <code>CreateFileSystemFromBackup</code> call returns while the file system&#39;s lifecycle state is still <code>CREATING</code>. You can check the file-system creation status by calling the <a>DescribeFileSystems</a> operation, which returns the file system state along with other information.</p> </note></p>
    async fn create_file_system_from_backup(
        &self,
        input: CreateFileSystemFromBackupRequest,
    ) -> Result<CreateFileSystemFromBackupResponse, RusotoError<CreateFileSystemFromBackupError>>
    {
        let mut request = self.new_signed_request("POST", "/");
        request.add_header(
            "x-amz-target",
            "AWSSimbaAPIService_v20180301.CreateFileSystemFromBackup",
        );
        let encoded = serde_json::to_string(&input).unwrap();
        request.set_payload(Some(encoded));

        let response = self
            .sign_and_dispatch(request, CreateFileSystemFromBackupError::from_response)
            .await?;
        let mut response = response;
        let response = response.buffer().await.map_err(RusotoError::HttpDispatch)?;
        proto::json::ResponsePayload::new(&response)
            .deserialize::<CreateFileSystemFromBackupResponse, _>()
    }

    /// <p><p>Deletes an Amazon FSx backup, deleting its contents. After deletion, the backup no longer exists, and its data is gone.</p> <p>The <code>DeleteBackup</code> call returns instantly. The backup will not show up in later <code>DescribeBackups</code> calls.</p> <important> <p>The data in a deleted backup is also deleted and can&#39;t be recovered by any means.</p> </important></p>
    async fn delete_backup(
        &self,
        input: DeleteBackupRequest,
    ) -> Result<DeleteBackupResponse, RusotoError<DeleteBackupError>> {
        let mut request = self.new_signed_request("POST", "/");
        request.add_header("x-amz-target", "AWSSimbaAPIService_v20180301.DeleteBackup");
        let encoded = serde_json::to_string(&input).unwrap();
        request.set_payload(Some(encoded));

        let response = self
            .sign_and_dispatch(request, DeleteBackupError::from_response)
            .await?;
        let mut response = response;
        let response = response.buffer().await.map_err(RusotoError::HttpDispatch)?;
        proto::json::ResponsePayload::new(&response).deserialize::<DeleteBackupResponse, _>()
    }

    /// <p><p>Deletes a file system, deleting its contents. After deletion, the file system no longer exists, and its data is gone. Any existing automatic backups will also be deleted.</p> <p>By default, when you delete an Amazon FSx for Windows File Server file system, a final backup is created upon deletion. This final backup is not subject to the file system&#39;s retention policy, and must be manually deleted.</p> <p>The <code>DeleteFileSystem</code> action returns while the file system has the <code>DELETING</code> status. You can check the file system deletion status by calling the <a>DescribeFileSystems</a> action, which returns a list of file systems in your account. If you pass the file system ID for a deleted file system, the <a>DescribeFileSystems</a> returns a <code>FileSystemNotFound</code> error.</p> <note> <p>Deleting an Amazon FSx for Lustre file system will fail with a 400 BadRequest if a data repository task is in a <code>PENDING</code> or <code>EXECUTING</code> state.</p> </note> <important> <p>The data in a deleted file system is also deleted and can&#39;t be recovered by any means.</p> </important></p>
    async fn delete_file_system(
        &self,
        input: DeleteFileSystemRequest,
    ) -> Result<DeleteFileSystemResponse, RusotoError<DeleteFileSystemError>> {
        let mut request = self.new_signed_request("POST", "/");
        request.add_header(
            "x-amz-target",
            "AWSSimbaAPIService_v20180301.DeleteFileSystem",
        );
        let encoded = serde_json::to_string(&input).unwrap();
        request.set_payload(Some(encoded));

        let response = self
            .sign_and_dispatch(request, DeleteFileSystemError::from_response)
            .await?;
        let mut response = response;
        let response = response.buffer().await.map_err(RusotoError::HttpDispatch)?;
        proto::json::ResponsePayload::new(&response).deserialize::<DeleteFileSystemResponse, _>()
    }

    /// <p><p>Returns the description of specific Amazon FSx backups, if a <code>BackupIds</code> value is provided for that backup. Otherwise, it returns all backups owned by your AWS account in the AWS Region of the endpoint that you&#39;re calling.</p> <p>When retrieving all backups, you can optionally specify the <code>MaxResults</code> parameter to limit the number of backups in a response. If more backups remain, Amazon FSx returns a <code>NextToken</code> value in the response. In this case, send a later request with the <code>NextToken</code> request parameter set to the value of <code>NextToken</code> from the last response.</p> <p>This action is used in an iterative process to retrieve a list of your backups. <code>DescribeBackups</code> is called first without a <code>NextToken</code>value. Then the action continues to be called with the <code>NextToken</code> parameter set to the value of the last <code>NextToken</code> value until a response has no <code>NextToken</code>.</p> <p>When using this action, keep the following in mind:</p> <ul> <li> <p>The implementation might return fewer than <code>MaxResults</code> file system descriptions while still including a <code>NextToken</code> value.</p> </li> <li> <p>The order of backups returned in the response of one <code>DescribeBackups</code> call and the order of backups returned across the responses of a multi-call iteration is unspecified.</p> </li> </ul></p>
    async fn describe_backups(
        &self,
        input: DescribeBackupsRequest,
    ) -> Result<DescribeBackupsResponse, RusotoError<DescribeBackupsError>> {
        let mut request = self.new_signed_request("POST", "/");
        request.add_header(
            "x-amz-target",
            "AWSSimbaAPIService_v20180301.DescribeBackups",
        );
        let encoded = serde_json::to_string(&input).unwrap();
        request.set_payload(Some(encoded));

        let response = self
            .sign_and_dispatch(request, DescribeBackupsError::from_response)
            .await?;
        let mut response = response;
        let response = response.buffer().await.map_err(RusotoError::HttpDispatch)?;
        proto::json::ResponsePayload::new(&response).deserialize::<DescribeBackupsResponse, _>()
    }

    /// <p>Returns the description of specific Amazon FSx for Lustre data repository tasks, if one or more <code>TaskIds</code> values are provided in the request, or if filters are used in the request. You can use filters to narrow the response to include just tasks for specific file systems, or tasks in a specific lifecycle state. Otherwise, it returns all data repository tasks owned by your AWS account in the AWS Region of the endpoint that you're calling.</p> <p>When retrieving all tasks, you can paginate the response by using the optional <code>MaxResults</code> parameter to limit the number of tasks returned in a response. If more tasks remain, Amazon FSx returns a <code>NextToken</code> value in the response. In this case, send a later request with the <code>NextToken</code> request parameter set to the value of <code>NextToken</code> from the last response.</p>
    async fn describe_data_repository_tasks(
        &self,
        input: DescribeDataRepositoryTasksRequest,
    ) -> Result<DescribeDataRepositoryTasksResponse, RusotoError<DescribeDataRepositoryTasksError>>
    {
        let mut request = self.new_signed_request("POST", "/");
        request.add_header(
            "x-amz-target",
            "AWSSimbaAPIService_v20180301.DescribeDataRepositoryTasks",
        );
        let encoded = serde_json::to_string(&input).unwrap();
        request.set_payload(Some(encoded));

        let response = self
            .sign_and_dispatch(request, DescribeDataRepositoryTasksError::from_response)
            .await?;
        let mut response = response;
        let response = response.buffer().await.map_err(RusotoError::HttpDispatch)?;
        proto::json::ResponsePayload::new(&response)
            .deserialize::<DescribeDataRepositoryTasksResponse, _>()
    }

    /// <p><p>Returns the description of specific Amazon FSx file systems, if a <code>FileSystemIds</code> value is provided for that file system. Otherwise, it returns descriptions of all file systems owned by your AWS account in the AWS Region of the endpoint that you&#39;re calling.</p> <p>When retrieving all file system descriptions, you can optionally specify the <code>MaxResults</code> parameter to limit the number of descriptions in a response. If more file system descriptions remain, Amazon FSx returns a <code>NextToken</code> value in the response. In this case, send a later request with the <code>NextToken</code> request parameter set to the value of <code>NextToken</code> from the last response.</p> <p>This action is used in an iterative process to retrieve a list of your file system descriptions. <code>DescribeFileSystems</code> is called first without a <code>NextToken</code>value. Then the action continues to be called with the <code>NextToken</code> parameter set to the value of the last <code>NextToken</code> value until a response has no <code>NextToken</code>.</p> <p>When using this action, keep the following in mind:</p> <ul> <li> <p>The implementation might return fewer than <code>MaxResults</code> file system descriptions while still including a <code>NextToken</code> value.</p> </li> <li> <p>The order of file systems returned in the response of one <code>DescribeFileSystems</code> call and the order of file systems returned across the responses of a multicall iteration is unspecified.</p> </li> </ul></p>
    async fn describe_file_systems(
        &self,
        input: DescribeFileSystemsRequest,
    ) -> Result<DescribeFileSystemsResponse, RusotoError<DescribeFileSystemsError>> {
        let mut request = self.new_signed_request("POST", "/");
        request.add_header(
            "x-amz-target",
            "AWSSimbaAPIService_v20180301.DescribeFileSystems",
        );
        let encoded = serde_json::to_string(&input).unwrap();
        request.set_payload(Some(encoded));

        let response = self
            .sign_and_dispatch(request, DescribeFileSystemsError::from_response)
            .await?;
        let mut response = response;
        let response = response.buffer().await.map_err(RusotoError::HttpDispatch)?;
        proto::json::ResponsePayload::new(&response).deserialize::<DescribeFileSystemsResponse, _>()
    }

    /// <p><p>Lists tags for an Amazon FSx file systems and backups in the case of Amazon FSx for Windows File Server.</p> <p>When retrieving all tags, you can optionally specify the <code>MaxResults</code> parameter to limit the number of tags in a response. If more tags remain, Amazon FSx returns a <code>NextToken</code> value in the response. In this case, send a later request with the <code>NextToken</code> request parameter set to the value of <code>NextToken</code> from the last response.</p> <p>This action is used in an iterative process to retrieve a list of your tags. <code>ListTagsForResource</code> is called first without a <code>NextToken</code>value. Then the action continues to be called with the <code>NextToken</code> parameter set to the value of the last <code>NextToken</code> value until a response has no <code>NextToken</code>.</p> <p>When using this action, keep the following in mind:</p> <ul> <li> <p>The implementation might return fewer than <code>MaxResults</code> file system descriptions while still including a <code>NextToken</code> value.</p> </li> <li> <p>The order of tags returned in the response of one <code>ListTagsForResource</code> call and the order of tags returned across the responses of a multi-call iteration is unspecified.</p> </li> </ul></p>
    async fn list_tags_for_resource(
        &self,
        input: ListTagsForResourceRequest,
    ) -> Result<ListTagsForResourceResponse, RusotoError<ListTagsForResourceError>> {
        let mut request = self.new_signed_request("POST", "/");
        request.add_header(
            "x-amz-target",
            "AWSSimbaAPIService_v20180301.ListTagsForResource",
        );
        let encoded = serde_json::to_string(&input).unwrap();
        request.set_payload(Some(encoded));

        let response = self
            .sign_and_dispatch(request, ListTagsForResourceError::from_response)
            .await?;
        let mut response = response;
        let response = response.buffer().await.map_err(RusotoError::HttpDispatch)?;
        proto::json::ResponsePayload::new(&response).deserialize::<ListTagsForResourceResponse, _>()
    }

    /// <p>Tags an Amazon FSx resource.</p>
    async fn tag_resource(
        &self,
        input: TagResourceRequest,
    ) -> Result<TagResourceResponse, RusotoError<TagResourceError>> {
        let mut request = self.new_signed_request("POST", "/");
        request.add_header("x-amz-target", "AWSSimbaAPIService_v20180301.TagResource");
        let encoded = serde_json::to_string(&input).unwrap();
        request.set_payload(Some(encoded));

        let response = self
            .sign_and_dispatch(request, TagResourceError::from_response)
            .await?;
        let mut response = response;
        let response = response.buffer().await.map_err(RusotoError::HttpDispatch)?;
        proto::json::ResponsePayload::new(&response).deserialize::<TagResourceResponse, _>()
    }

    /// <p>This action removes a tag from an Amazon FSx resource.</p>
    async fn untag_resource(
        &self,
        input: UntagResourceRequest,
    ) -> Result<UntagResourceResponse, RusotoError<UntagResourceError>> {
        let mut request = self.new_signed_request("POST", "/");
        request.add_header("x-amz-target", "AWSSimbaAPIService_v20180301.UntagResource");
        let encoded = serde_json::to_string(&input).unwrap();
        request.set_payload(Some(encoded));

        let response = self
            .sign_and_dispatch(request, UntagResourceError::from_response)
            .await?;
        let mut response = response;
        let response = response.buffer().await.map_err(RusotoError::HttpDispatch)?;
        proto::json::ResponsePayload::new(&response).deserialize::<UntagResourceResponse, _>()
    }

    /// <p>Use this operation to update the configuration of an existing Amazon FSx file system. For an Amazon FSx for Lustre file system, you can update only the WeeklyMaintenanceStartTime. For an Amazon for Windows File Server file system, you can update the following properties:</p> <ul> <li> <p>AutomaticBackupRetentionDays</p> </li> <li> <p>DailyAutomaticBackupStartTime</p> </li> <li> <p>SelfManagedActiveDirectoryConfiguration</p> </li> <li> <p>StorageCapacity</p> </li> <li> <p>ThroughputCapacity</p> </li> <li> <p>WeeklyMaintenanceStartTime</p> </li> </ul> <p>You can update multiple properties in a single request.</p>
    async fn update_file_system(
        &self,
        input: UpdateFileSystemRequest,
    ) -> Result<UpdateFileSystemResponse, RusotoError<UpdateFileSystemError>> {
        let mut request = self.new_signed_request("POST", "/");
        request.add_header(
            "x-amz-target",
            "AWSSimbaAPIService_v20180301.UpdateFileSystem",
        );
        let encoded = serde_json::to_string(&input).unwrap();
        request.set_payload(Some(encoded));

        let response = self
            .sign_and_dispatch(request, UpdateFileSystemError::from_response)
            .await?;
        let mut response = response;
        let response = response.buffer().await.map_err(RusotoError::HttpDispatch)?;
        proto::json::ResponsePayload::new(&response).deserialize::<UpdateFileSystemResponse, _>()
    }
}<|MERGE_RESOLUTION|>--- conflicted
+++ resolved
@@ -64,12 +64,8 @@
     pub domain_name: Option<String>,
 }
 
-<<<<<<< HEAD
-/// <p>A backup of an Amazon FSx for Windows File Server file system. You can create a new file system from a backup to protect against data loss.</p>
-#[derive(Clone, Debug, Default, Deserialize, PartialEq)]
-=======
 /// <p>Describes a specific Amazon FSx Administrative Action for the current Windows file system.</p>
-#[derive(Default, Debug, Clone, PartialEq, Deserialize)]
+#[derive(Clone, Debug, Default, Deserialize, PartialEq)]
 #[cfg_attr(any(test, feature = "serialize_structs"), derive(Serialize))]
 pub struct AdministrativeAction {
     #[serde(rename = "AdministrativeActionType")]
@@ -97,7 +93,7 @@
 }
 
 /// <p>Provides information about a failed administrative action.</p>
-#[derive(Default, Debug, Clone, PartialEq, Deserialize)]
+#[derive(Clone, Debug, Default, Deserialize, PartialEq)]
 #[cfg_attr(any(test, feature = "serialize_structs"), derive(Serialize))]
 pub struct AdministrativeActionFailureDetails {
     /// <p>Error message providing details about the failure.</p>
@@ -107,8 +103,7 @@
 }
 
 /// <p>A backup of an Amazon FSx for file system.</p>
-#[derive(Default, Debug, Clone, PartialEq, Deserialize)]
->>>>>>> e150e708
+#[derive(Clone, Debug, Default, Deserialize, PartialEq)]
 #[cfg_attr(any(test, feature = "serialize_structs"), derive(Serialize))]
 pub struct Backup {
     /// <p>The ID of the backup.</p>
@@ -577,7 +572,7 @@
 }
 
 /// <p>The configuration object for the Amazon FSx for Lustre file system being deleted in the <code>DeleteFileSystem</code> operation.</p>
-#[derive(Default, Debug, Clone, PartialEq, Serialize)]
+#[derive(Clone, Debug, Default, PartialEq, Serialize)]
 #[cfg_attr(feature = "deserialize_structs", derive(Deserialize))]
 pub struct DeleteFileSystemLustreConfiguration {
     /// <p>Use if <code>SkipFinalBackup</code> is set to <code>false</code>, and you want to apply an array of tags to the final backup. If you have set the file system property <code>CopyTagsToBackups</code> to true, and you specify one or more <code>FinalBackupTags</code> when deleting a file system, Amazon FSx will not copy any existing file system tags to the backup.</p>
@@ -591,7 +586,7 @@
 }
 
 /// <p>The response object for the Amazon FSx for Lustre file system being deleted in the <code>DeleteFileSystem</code> operation.</p>
-#[derive(Default, Debug, Clone, PartialEq, Deserialize)]
+#[derive(Clone, Debug, Default, Deserialize, PartialEq)]
 #[cfg_attr(any(test, feature = "serialize_structs"), derive(Serialize))]
 pub struct DeleteFileSystemLustreResponse {
     /// <p>The ID of the final backup for this file system.</p>
@@ -988,13 +983,8 @@
     pub user_name: String,
 }
 
-<<<<<<< HEAD
-/// <p>The configuration that Amazon FSx uses to join the Windows File Server instance to the self-managed Microsoft Active Directory (AD) directory.</p>
+/// <p>The configuration that Amazon FSx uses to join the Windows File Server instance to a self-managed Microsoft Active Directory (AD) directory.</p>
 #[derive(Clone, Debug, Default, PartialEq, Serialize)]
-=======
-/// <p>The configuration that Amazon FSx uses to join the Windows File Server instance to a self-managed Microsoft Active Directory (AD) directory.</p>
-#[derive(Default, Debug, Clone, PartialEq, Serialize)]
->>>>>>> e150e708
 #[cfg_attr(feature = "deserialize_structs", derive(Deserialize))]
 pub struct SelfManagedActiveDirectoryConfigurationUpdates {
     /// <p>A list of up to two IP addresses of DNS servers or domain controllers in the self-managed AD directory.</p>
@@ -1108,13 +1098,8 @@
     pub file_system: Option<FileSystem>,
 }
 
-<<<<<<< HEAD
-/// <p>Updates the Microsoft Windows configuration for an existing Amazon FSx for Windows File Server file system. Amazon FSx overwrites existing properties with non-null values provided in the request. If you don't specify a non-null value for a property, that property is not updated.</p>
+/// <p>Updates the configuration for an existing Amazon FSx for Windows File Server file system. Amazon FSx only overwrites existing properties with non-null values provided in the request.</p>
 #[derive(Clone, Debug, Default, PartialEq, Serialize)]
-=======
-/// <p>Updates the configuration for an existing Amazon FSx for Windows File Server file system. Amazon FSx only overwrites existing properties with non-null values provided in the request.</p>
-#[derive(Default, Debug, Clone, PartialEq, Serialize)]
->>>>>>> e150e708
 #[cfg_attr(feature = "deserialize_structs", derive(Deserialize))]
 pub struct UpdateFileSystemWindowsConfiguration {
     /// <p>The number of days to retain automatic daily backups. Setting this to zero (0) disables automatic daily backups. You can retain automatic daily backups for a maximum of 35 days. For more information, see <a href="https://docs.aws.amazon.com/fsx/latest/WindowsGuide/using-backups.html#automatic-backups">Working with Automatic Daily Backups</a>.</p>
