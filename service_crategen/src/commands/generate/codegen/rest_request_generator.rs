--- conflicted
+++ resolved
@@ -23,17 +23,6 @@
             member.location.as_ref()?;
             match &member.location.as_ref().unwrap()[..] {
                 "header" => {
-<<<<<<< HEAD
-                    if shape.required(member_name) {
-                        Some(format!("request.add_header(\"{location_name}\",
-                                      &input.{field_name});",
-                                     location_name = member.location_name.as_ref().unwrap(),
-                                     field_name = generate_field_name(member_name)))
-                    } else {
-                        Some(format!("request.add_optional_header(\"{location_name}\",
-                                      input.{field_name}.as_ref());",
-                                     location_name = member.location_name.as_ref().unwrap(),
-=======
                     let location_name = member.location_name.as_ref().unwrap();
                     // If the operation is marked as requiring an HTTP checksum, the shape may have
                     // a member that corresponds to the "Content-MD5" header. Elsewhere we ensure
@@ -49,19 +38,14 @@
                             operation.name, member_name);
                         None
                     } else if shape.required(member_name) {
-                        Some(format!("request.add_header(\"{location_name}\", 
+                        Some(format!("request.add_header(\"{location_name}\",
                                       &input.{field_name}.to_string());",
                                      location_name = location_name,
                                      field_name = generate_field_name(member_name)))
                     } else {
-                        Some(format!("
-                        if let Some(ref {field_name}) = 
-                                      input.{field_name} {{
-                                      request.add_header(\"{location_name}\", 
-                                      &{field_name}.to_string());
-                        }}",
+                        Some(format!("request.add_optional_header(\"{location_name}\",
+                                      input.{field_name}.as_ref());",
                                      location_name = location_name,
->>>>>>> e150e708
                                      field_name = generate_field_name(member_name)))
                     }
                 },
