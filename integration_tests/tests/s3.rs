#![cfg(feature = "s3")]
extern crate env_logger;
extern crate futures;
extern crate futures_fs;
extern crate http;
<<<<<<< HEAD
#[macro_use]
=======
>>>>>>> e5b54849
extern crate log;
extern crate reqwest;
extern crate rusoto_core;
extern crate rusoto_s3;
extern crate time;

use std::collections::HashMap;
use std::env;
use std::fs::File;
use std::io::Read;
use std::str;
use std::time::Duration;
use time::get_time;

use futures::{Future, Stream};
use futures_fs::FsPool;
use rusoto_core::credential::{AwsCredentials, DefaultCredentialsProvider};
use rusoto_core::{ProvideAwsCredentials, Region, RusotoError};
use rusoto_s3::util::{PreSignedRequest, PreSignedRequestOption};
use rusoto_s3::{
    CORSConfiguration, CORSRule, CompleteMultipartUploadRequest, CompletedMultipartUpload,
    CompletedPart, CopyObjectRequest, CreateBucketRequest, CreateMultipartUploadRequest,
    DeleteBucketRequest, DeleteObjectRequest, GetObjectError, GetObjectRequest, HeadObjectRequest,
    ListObjectsRequest, ListObjectsV2Request, PutBucketCorsRequest, PutObjectRequest, S3Client,
    StreamingBody, UploadPartCopyRequest, UploadPartRequest, S3,
};

struct TestS3Client {
    region: Region,
    s3: S3Client,
    bucket_name: String,
    // This flag signifies whether this bucket was already deleted as part of a test
    bucket_deleted: bool,
}

impl TestS3Client {
    // construct S3 testing client
    fn new(bucket_name: String) -> TestS3Client {
        let region = if let Ok(endpoint) = env::var("S3_ENDPOINT") {
            let region = Region::Custom {
                name: "us-east-1".to_owned(),
                endpoint: endpoint.to_owned(),
            };
            println!(
                "picked up non-standard endpoint {:?} from S3_ENDPOINT env. variable",
                region
            );
            region
        } else {
            Region::UsEast1
        };

        TestS3Client {
            region: region.to_owned(),
            s3: S3Client::new(region),
            bucket_name: bucket_name.to_owned(),
            bucket_deleted: false,
        }
    }

    fn create_test_bucket(&self, name: String) {
        let create_bucket_req = CreateBucketRequest {
            bucket: name.clone(),
            ..Default::default()
        };
        self.s3
            .create_bucket(create_bucket_req)
            .sync()
            .expect("Failed to create test bucket");
    }

    fn delete_object(&self, key: String) {
        let delete_object_req = DeleteObjectRequest {
            bucket: self.bucket_name.to_owned(),
            key: key.to_owned(),
            ..Default::default()
        };

        self.s3
            .delete_object(delete_object_req)
            .sync()
            .expect("Couldn't delete object");
    }

    fn put_test_object(&self, filename: String) {
        let contents: Vec<u8> = Vec::new();
        let put_request = PutObjectRequest {
            bucket: self.bucket_name.to_owned(),
            key: filename.to_owned(),
            body: Some(contents.into()),
            ..Default::default()
        };

        self.s3
            .put_object(put_request)
            .sync()
            .expect("Failed to put test object");
    }
}

impl Drop for TestS3Client {
    fn drop(&mut self) {
        if self.bucket_deleted {
            return;
        }
        let delete_bucket_req = DeleteBucketRequest {
            bucket: self.bucket_name.clone(),
            ..Default::default()
        };

        match self.s3.delete_bucket(delete_bucket_req).sync() {
            Ok(_) => println!("Deleted S3 bucket: {}", self.bucket_name),
            Err(e) => println!("Failed to delete S3 bucket: {}", e),
        }
    }
}

// NOTE: Do we want to use logging calls instead of printlns??
// inititializes logging
fn init_logging() {
    let _ = env_logger::try_init();
}

#[test]
// creates a bucket and test listing buckets and items in bucket
fn test_bucket_creation_deletion() {
    init_logging();

    let bucket_name = format!("s3-test-bucket-{}", get_time().sec);
    let mut test_client = TestS3Client::new(bucket_name.clone());

    let create_bucket_req = CreateBucketRequest {
        bucket: bucket_name.clone(),
        ..Default::default()
    };

    // first create a bucket
    let create_bucket_resp = test_client.s3.create_bucket(create_bucket_req).sync();
    assert!(create_bucket_resp.is_ok());
    println!(
        "Bucket {} created, resp: {:#?}",
        bucket_name.clone(),
        create_bucket_resp.unwrap()
    );

    // now lets check for our bucket and list items in the one we created
    let resp = test_client.s3.list_buckets().sync();
    assert!(resp.is_ok());

    let resp = resp.unwrap();
    let mut bucket_found = false;
    for bucket in resp.buckets.unwrap().iter() {
        if bucket.name == Some(bucket_name.clone()) {
            bucket_found = true;
            break;
        }
    }
    assert!(bucket_found);

    let list_obj_req = ListObjectsV2Request {
        bucket: bucket_name.to_owned(),
        start_after: Some("foo".to_owned()),
        ..Default::default()
    };
    let result = test_client.s3.list_objects_v2(list_obj_req).sync();
    assert!(result.is_ok());

    test_delete_bucket(&test_client.s3, &bucket_name);
    test_client.bucket_deleted = true;
}

#[test]
// test against normal files
fn test_puts_gets_deletes() {
    init_logging();

<<<<<<< HEAD
    let bucket_name = format!("test-bucket-{}-{}", "default".to_owned(), get_time().sec);
    let mut test_client = TestS3Client::new(bucket_name.clone());
    test_client.create_test_bucket(bucket_name.clone());
=======
    // do a multipart upload
    test_multipart_upload(
        &client,
        &region,
        &credentials,
        &test_bucket,
        &multipart_filename,
    );
>>>>>>> e5b54849

    // modify the bucket's CORS properties
    if cfg!(not(feature = "disable_minio_unsupported")) {
        // Minio support: CORS is not implemented by Minio
        test_put_bucket_cors(&test_client.s3, &test_client.bucket_name);
    }

    // file used for testing puts/gets
    let filename = format!("test_file_{}", get_time().sec);

    // test failure responses on empty bucket
    test_get_object_no_such_object(&test_client.s3, &test_client.bucket_name, &filename);

    // PUT an object via buffer (no_credentials is an arbitrary choice)
    test_put_object_with_filename(
        &test_client.s3,
        &test_client.bucket_name,
        &filename,
        &"tests/sample-data/no_credentials",
    );

    // HEAD the object that was PUT
    test_head_object(&test_client.s3, &test_client.bucket_name, &filename);

    // GET the object
    test_get_object(&test_client.s3, &test_client.bucket_name, &filename);
    test_get_object_range(&test_client.s3, &test_client.bucket_name, &filename);

    // add two objects to test the listing by paging
    for i in 1..3 {
        test_client.put_test_object(format!("test_object_{}", i));
    }

    // list items with paging using list object API v1
    list_items_in_bucket_paged_v1(&test_client.s3, &test_client.bucket_name);

    // list items with paging using list object API v2
    if cfg!(not(feature = "disable_ceph_unsupported")) {
        // Ceph support: this test depends on the list object v2 API which is not implemented by Ceph
        list_items_in_bucket_paged_v2(&test_client.s3, &test_client.bucket_name);
    }

    // copy the object to change its settings
    test_copy_object(&test_client.s3, &test_client.bucket_name, &filename);

    // delete object, will also allow drop() to remove the bucket
    test_delete_object(&test_client.s3, &test_client.bucket_name, &filename);

    // remove test objects used for pagination tests
    for i in 1..3 {
        test_client.delete_object(format!("test_object_{}", i));
    }
}

#[test]
// test against utf8 files
fn test_puts_gets_deletes_utf8() {
    init_logging();

    let bucket_name = format!("test-bucket-{}-{}", "utf-8".to_owned(), get_time().sec);
    let mut test_client = TestS3Client::new(bucket_name.clone());
    test_client.create_test_bucket(bucket_name.clone());

    let utf8_filename = format!("test[über]file@{}", get_time().sec);
    // UTF8 filenames
    test_put_object_with_filename(
        &test_client.s3,
        &test_client.bucket_name,
        &utf8_filename,
        &"tests/sample-data/no_credentials",
    );

    test_copy_object_utf8(&test_client.s3, &test_client.bucket_name, &utf8_filename);
    test_delete_object(&test_client.s3, &test_client.bucket_name, &utf8_filename);
}

#[test]
// test against binary files
fn test_puts_gets_deletes_binary() {
    init_logging();

    let bucket_name = format!("test-bucket-{}-{}", "binary".to_owned(), get_time().sec);
    let mut test_client = TestS3Client::new(bucket_name.clone());
    test_client.create_test_bucket(bucket_name.clone());

    let binary_filename = format!("test_file_b{}", get_time().sec);

    // Binary objects:
    test_put_object_with_filename(
        &test_client.s3,
        &test_client.bucket_name,
        &binary_filename,
        &"tests/sample-data/binary-file",
    );
    test_get_object(&test_client.s3, &test_client.bucket_name, &binary_filename);
    test_get_object_blocking_read(&test_client.s3, &test_client.bucket_name, &binary_filename);
    test_delete_object(&test_client.s3, &test_client.bucket_name, &binary_filename);
}

#[test]
// test metadata ops
fn test_puts_gets_deletes_metadata() {
    init_logging();

    let bucket_name = format!("test-bucket-{}-{}", "metadata".to_owned(), get_time().sec);
    let mut test_client = TestS3Client::new(bucket_name.clone());
    test_client.create_test_bucket(bucket_name.clone());

    let metadata_filename = format!("test_metadata_file_{}", get_time().sec);
    let mut metadata = HashMap::<String, String>::new();
    metadata.insert(
        "rusoto-metadata-some".to_string(),
        "some-test-value".to_string(),
    );
    metadata.insert("rusoto-metadata-none".to_string(), "".to_string());

    test_put_object_with_metadata(
        &test_client.s3,
        &test_client.bucket_name,
        &metadata_filename,
        &"tests/sample-data/no_credentials",
        &metadata,
    );

    test_head_object_with_metadata(
        &test_client.s3,
        &test_client.bucket_name,
        &metadata_filename,
        &metadata,
    );
    test_get_object_with_metadata(
        &test_client.s3,
        &test_client.bucket_name,
        &metadata_filename,
        &metadata,
    );
    test_delete_object(
        &test_client.s3,
        &test_client.bucket_name,
        &metadata_filename,
    );
}

#[test]
// test object ops using presigned urls
fn test_puts_gets_deletes_presigned_url() {
    init_logging();

    let bucket_name = format!("test-bucket-{}-{}", "presigned".to_owned(), get_time().sec);
    let mut test_client = TestS3Client::new(bucket_name.clone());
    test_client.create_test_bucket(bucket_name.clone());

    let filename = format!("test_file_{}_for_presigned", get_time().sec);
    // PUT an object for presigned url
    test_put_object_with_filename(
        &test_client.s3,
        &test_client.bucket_name,
        &filename,
        &"tests/sample-data/no_credentials",
    );

    let credentials = DefaultCredentialsProvider::new()
        .unwrap()
        .credentials()
        .wait()
        .unwrap();

    // generate a presigned url
    test_get_object_with_presigned_url(
        &test_client.region,
        &credentials,
        &test_client.bucket_name,
        &filename,
    );
    test_get_object_with_expired_presigned_url(
        &test_client.region,
        &credentials,
        &test_client.bucket_name,
        &filename,
    );
    test_put_object_with_presigned_url(
        &test_client.region,
        &credentials,
        &test_client.bucket_name,
        &filename,
    );
    test_delete_object_with_presigned_url(
        &test_client.region,
        &credentials,
        &test_client.bucket_name,
        &filename,
    );

    let utf8_filename = format!("test[über]file@{}_for_presigned", get_time().sec);
    // UTF8 filenames for presigned url
    test_put_object_with_filename(
        &test_client.s3,
        &test_client.bucket_name,
        &utf8_filename,
        &"tests/sample-data/no_credentials",
    );
    // generate a presigned url
    test_get_object_with_presigned_url(
        &test_client.region,
        &credentials,
        &test_client.bucket_name,
        &utf8_filename,
    );
    test_get_object_with_expired_presigned_url(
        &test_client.region,
        &credentials,
        &test_client.bucket_name,
        &utf8_filename,
    );
    test_put_object_with_presigned_url(
        &test_client.region,
        &credentials,
        &test_client.bucket_name,
        &utf8_filename,
    );
    test_delete_object_with_presigned_url(
        &test_client.region,
        &credentials,
        &test_client.bucket_name,
        &utf8_filename,
    );
}

#[test]
fn test_multipart_stream_uploads() {
    init_logging();

    let bucket_name = format!("test-bucket-{}-{}", "multipart".to_owned(), get_time().sec);
    let mut test_client = TestS3Client::new(bucket_name.clone());
    test_client.create_test_bucket(bucket_name.clone());

    let multipart_filename = format!("test_multipart_file_{}", get_time().sec);
    let credentials = DefaultCredentialsProvider::new()
        .unwrap()
        .credentials()
        .wait()
        .unwrap();

    // test put via multipart upload
    test_multipart_upload(
        &test_client.s3,
        &test_client.region,
        &credentials,
        &test_client.bucket_name,
        &multipart_filename,
    );

    // PUT an object via stream
    let streaming_filename = format!("streaming_test_file_{}", get_time().sec);
    test_put_object_stream_with_filename(
        &test_client.s3,
        &test_client.bucket_name,
        &streaming_filename,
        &"tests/sample-data/binary-file",
    );

    test_delete_object(
        &test_client.s3,
        &test_client.bucket_name,
        &multipart_filename,
    );

    test_delete_object(
        &test_client.s3,
        &test_client.bucket_name,
        &streaming_filename,
    )
}

fn test_multipart_upload(
<<<<<<< HEAD
    client: &S3Client,
    region: &Region,
    credentials: &AwsCredentials,
    bucket: &str,

=======
    client: &TestClient,
    region: &Region,
    credentials: &AwsCredentials,
    bucket: &str,
>>>>>>> e5b54849
    filename: &str,
) {
    let create_multipart_req = CreateMultipartUploadRequest {
        bucket: bucket.to_owned(),
        key: filename.to_owned(),
        ..Default::default()
    };

    // start the multipart upload and note the upload_id generated
    let response = client
        .create_multipart_upload(create_multipart_req)
        .sync()
        .expect("Couldn't create multipart upload");
    println!("{:#?}", response);
    let upload_id = response.upload_id.unwrap();

    // create 2 upload parts
    let create_upload_part = |body: Vec<u8>, part_number: i64| -> UploadPartRequest {
        UploadPartRequest {
            body: Some(body.into()),
            bucket: bucket.to_owned(),
            key: filename.to_owned(),
            upload_id: upload_id.to_owned(),
            part_number: part_number,
            ..Default::default()
        }
    };

    // minimum size for a non-final multipart upload part is 5MB
    let part_req1 = create_upload_part(vec!['a' as u8; 1024 * 1024 * 5], 1);
    let part_req2 = create_upload_part("foo".as_bytes().to_vec(), 2);

    // upload the parts and note the etags generated for them
    let mut completed_parts = Vec::new();
    {
        let part_number = part_req1.part_number;
        let response = client
            .upload_part(part_req1)
            .sync()
            .expect("Couldn't upload a file part");
        println!("{:#?}", response);
        completed_parts.push(CompletedPart {
            e_tag: response.e_tag.clone(),
            part_number: Some(part_number),
        });
    }
    // upload the second part via a pre-signed url
    {
        let options = PreSignedRequestOption {
            expires_in: Duration::from_secs(60 * 30),
        };
        let presigned_multipart_put = part_req2.get_presigned_url(region, credentials, &options);
        println!("presigned multipart put: {:#?}", presigned_multipart_put);
        let client = reqwest::Client::new();
        let res = client
            .put(&presigned_multipart_put)
            .body(String::from("foo"))
            .send()
            .expect("Multipart put with presigned url failed");
        assert_eq!(res.status(), http::StatusCode::OK);
        let e_tag = res.headers().get("ETAG").unwrap().to_str().unwrap();
        completed_parts.push(CompletedPart {
            e_tag: Some(e_tag.to_string()),
            part_number: Some(part_req2.part_number),
        });
    }

    // complete the multipart upload with the etags of the parts
    let completed_upload = CompletedMultipartUpload {
        parts: Some(completed_parts),
    };

    let complete_req = CompleteMultipartUploadRequest {
        bucket: bucket.to_owned(),
        key: filename.to_owned(),
        upload_id: upload_id.to_owned(),
        multipart_upload: Some(completed_upload),
        ..Default::default()
    };

    let response = client
        .complete_multipart_upload(complete_req)
        .sync()
        .expect("Couldn't complete multipart upload");
    println!("{:#?}", response);

    // Add copy upload part to this test
    // https://docs.aws.amazon.com/AmazonS3/latest/API/mpUploadUploadPartCopy.html
    let create_multipart_req2 = CreateMultipartUploadRequest {
        bucket: bucket.to_owned(),
        key: filename.to_owned(),
        ..Default::default()
    };
    let upload_multi_response = client
        .create_multipart_upload(create_multipart_req2)
        .sync()
        .expect("Couldn't create multipart upload2");
    println!("{:#?}", upload_multi_response);
    let upload_id2 = upload_multi_response.upload_id.unwrap();
    let upload_part_copy_req = UploadPartCopyRequest {
        key: filename.to_owned(),
        bucket: bucket.to_owned(),
        part_number: 1,
        upload_id: upload_id2.clone(),
        copy_source: format!("{}/{}", bucket, filename).to_owned(),
        ..Default::default()
    };
    let copy_response = client
        .upload_part_copy(upload_part_copy_req)
        .sync()
        .expect("Should have had copy part work");
    println!("copy response: {:#?}", copy_response);

    let upload_part_copy_req2 = UploadPartCopyRequest {
        key: filename.to_owned(),
        bucket: bucket.to_owned(),
        part_number: 2,
        upload_id: upload_id2.clone(),
        copy_source: format!("{}/{}", bucket, filename).to_owned(),
        ..Default::default()
    };
    let copy_response2 = client
        .upload_part_copy(upload_part_copy_req2)
        .sync()
        .expect("Should have had copy part work");
    println!("copy response2: {:#?}", copy_response2);

    // complete the upload_part_copy upload:
    let completed_parts_2 = vec![
        CompletedPart {
            e_tag: copy_response.copy_part_result.unwrap().e_tag.clone(),
            part_number: Some(1),
        },
        CompletedPart {
            e_tag: copy_response2.copy_part_result.unwrap().e_tag.clone(),
            part_number: Some(2),
        },
    ];

    let completed_upload2 = CompletedMultipartUpload {
        parts: Some(completed_parts_2),
    };

    let complete_req2 = CompleteMultipartUploadRequest {
        bucket: bucket.to_owned(),

        key: filename.to_owned(),
        upload_id: upload_id2.to_owned(),
        multipart_upload: Some(completed_upload2),
        ..Default::default()
    };

    let response2 = client
        .complete_multipart_upload(complete_req2)
        .sync()
        .expect("Couldn't complete multipart upload2");
    println!("{:#?}", response2);
}

fn test_delete_bucket(client: &S3Client, bucket: &str) {
    let delete_bucket_req = DeleteBucketRequest {
        bucket: bucket.to_owned(),
        ..Default::default()
    };

    let result = client.delete_bucket(delete_bucket_req).sync();
    println!("{:#?}", result);
    match result {
        Err(e) => match e {
            RusotoError::Unknown(ref e) => panic!(
                "Couldn't delete bucket because: {}",
                str::from_utf8(&e.body).unwrap()
            ),
            _ => panic!("Error from S3 different than expected"),
        },
        Ok(_) => (),
    }
}

fn test_put_object_with_filename(
    client: &S3Client,
    bucket: &str,
    dest_filename: &str,
    local_filename: &str,
) {
    let mut f = File::open(local_filename).unwrap();
    let mut contents: Vec<u8> = Vec::new();
    match f.read_to_end(&mut contents) {
        Err(why) => panic!("Error opening file to send to S3: {}", why),
        Ok(_) => {
            let req = PutObjectRequest {
                bucket: bucket.to_owned(),
                key: dest_filename.to_owned(),
                body: Some(contents.into()),
                ..Default::default()
            };
            let result = client.put_object(req).sync().expect("Couldn't PUT object");
            println!("{:#?}", result);
        }
    }
}

fn test_put_object_stream_with_filename(
    client: &S3Client,
    bucket: &str,
    dest_filename: &str,
    local_filename: &str,
) {
    let meta = ::std::fs::metadata(local_filename).unwrap();
    let fs = FsPool::default();
    let read_stream = fs.read(local_filename.to_owned());
    let req = PutObjectRequest {
        bucket: bucket.to_owned(),
        key: dest_filename.to_owned(),
        content_length: Some(meta.len() as i64),
        body: Some(StreamingBody::new(read_stream)),
        ..Default::default()
    };
    let result = client.put_object(req).sync().expect("Couldn't PUT object");
    println!("{:#?}", result);
}

fn test_head_object(client: &S3Client, bucket: &str, filename: &str) {
    let head_req = HeadObjectRequest {
        bucket: bucket.to_owned(),
        key: filename.to_owned(),
        ..Default::default()
    };

    let result = client
        .head_object(head_req)
        .sync()
        .expect("Couldn't HEAD object");
    println!("{:#?}", result);
}

fn test_get_object(client: &S3Client, bucket: &str, filename: &str) {
    let get_req = GetObjectRequest {
        bucket: bucket.to_owned(),
        key: filename.to_owned(),
        ..Default::default()
    };

    let result = client
        .get_object(get_req)
        .sync()
        .expect("Couldn't GET object");
    println!("get object result: {:#?}", result);

    let stream = result.body.unwrap();
    let body = stream.concat2().wait().unwrap();

    assert!(body.len() > 0);
}

fn test_get_object_blocking_read(client: &S3Client, bucket: &str, filename: &str) {
    let get_req = GetObjectRequest {
        bucket: bucket.to_owned(),
        key: filename.to_owned(),
        ..Default::default()
    };

    let result = client
        .get_object(get_req)
        .sync()
        .expect("Couldn't GET object");
    println!("get object result: {:#?}", result);

    let mut stream = result.body.unwrap().into_blocking_read();
    let mut body = Vec::new();
    stream.read_to_end(&mut body).unwrap();

    assert!(body.len() > 0);
}

fn test_get_object_no_such_object(client: &S3Client, bucket: &str, filename: &str) {
    let get_req = GetObjectRequest {
        bucket: bucket.to_owned(),
        key: filename.to_owned(),
        ..Default::default()
    };

    match client.get_object(get_req).sync() {
        Err(RusotoError::Service(GetObjectError::NoSuchKey(_))) => (),
        r => panic!("unexpected response {:?}", r),
    };
}

fn test_get_object_range(client: &S3Client, bucket: &str, filename: &str) {
    let get_req = GetObjectRequest {
        bucket: bucket.to_owned(),
        key: filename.to_owned(),
        range: Some("bytes=0-1".to_owned()),
        ..Default::default()
    };

    let result = client
        .get_object(get_req)
        .sync()
        .expect("Couldn't GET object (range)");
    println!("\nget object range result: {:#?}", result);
    assert_eq!(result.content_length.unwrap(), 2);
}

fn test_copy_object(client: &S3Client, bucket: &str, filename: &str) {
    let req = CopyObjectRequest {
        bucket: bucket.to_owned(),
        key: filename.to_owned(),
        copy_source: format!("{}/{}", bucket, filename),
        cache_control: Some("max-age=123".to_owned()),
        content_type: Some("application/json".to_owned()),
        metadata_directive: Some("REPLACE".to_owned()),
        ..Default::default()
    };

    let result = client
        .copy_object(req)
        .sync()
        .expect("Couldn't copy object");
    println!("{:#?}", result);
}

fn test_copy_object_utf8(client: &S3Client, bucket: &str, filename: &str) {
    let req = CopyObjectRequest {
        bucket: bucket.to_owned(),
        key: format!("{}", filename.to_owned()),
        copy_source: rusoto_s3::util::encode_key(format!("{}/{}", bucket, filename)),
        cache_control: Some("max-age=123".to_owned()),
        content_type: Some("application/json".to_owned()),
        metadata_directive: Some("REPLACE".to_owned()),
        ..Default::default()
    };

    let result = client
        .copy_object(req)
        .sync()
        .expect("Couldn't copy object (utf8)");
    println!("{:#?}", result);
}

fn test_delete_object(client: &S3Client, bucket: &str, filename: &str) {
    let del_req = DeleteObjectRequest {
        bucket: bucket.to_owned(),
        key: filename.to_owned(),
        ..Default::default()
    };

    let result = client
        .delete_object(del_req)
        .sync()
        .expect("Couldn't delete object");
    println!("{:#?}", result);
}

//fn list_items_in_bucket(client: &S3Client, bucket: &str) {
//let list_obj_req = ListObjectsV2Request {
//bucket: bucket.to_owned(),
//start_after: Some("foo".to_owned()),
//..Default::default()
//};
//let result = client
//.list_objects_v2(list_obj_req)
//.sync()
//.expect("Couldn't list items in bucket (v2)");
//println!("Items in bucket: {:#?}", result);
/*}*/

fn list_items_in_bucket_paged_v1(client: &S3Client, bucket: &str) {
    let mut list_request = ListObjectsRequest {
        delimiter: Some("/".to_owned()),
        bucket: bucket.to_owned(),
        max_keys: Some(2),
        ..Default::default()
    };

    let response1 = client
        .list_objects(list_request.clone())
        .sync()
        .expect("list objects failed");
    println!("Items in bucket, page 1: {:#?}", response1);
    let contents1 = response1.contents.unwrap();
    assert!(response1.is_truncated.unwrap());
    assert_eq!(contents1.len(), 2);

    list_request.marker = Some(response1.next_marker.unwrap());
    list_request.max_keys = Some(1000);
    let response2 = client
        .list_objects(list_request)
        .sync()
        .expect("list objects failed");
    println!("Items in buckut, page 2: {:#?}", response2);
    let contents2 = response2.contents.unwrap();
    assert!(!response2.is_truncated.unwrap());
    assert!(contents1[1].key.as_ref().unwrap() < contents2[0].key.as_ref().unwrap());
}

// Assuming there's already more than three item in our test bucket:
fn list_items_in_bucket_paged_v2(client: &S3Client, bucket: &str) {
    let mut list_obj_req = ListObjectsV2Request {
        bucket: bucket.to_owned(),
        max_keys: Some(1),
        ..Default::default()
    };
    let result1 = client
        .list_objects_v2(list_obj_req.clone())
        .sync()
        .expect("list objects v2 failed");
    println!("Items in bucket, page 1: {:#?}", result1);
    assert!(result1.next_continuation_token.is_some());

    list_obj_req.continuation_token = result1.next_continuation_token;
    let result2 = client
        .list_objects_v2(list_obj_req)
        .sync()
        .expect("list objects v2 paging failed");
    println!("Items in bucket, page 2: {:#?}", result2);
    // For the second call it the token is in `continuation_token` not `next_continuation_token`
    assert!(result2.continuation_token.is_some());
    assert!(
        result1.contents.unwrap()[0].key.as_ref().unwrap()
            < result2.contents.unwrap()[0].key.as_ref().unwrap()
    );
}

fn test_put_bucket_cors(client: &S3Client, bucket: &str) {
    let cors_rules = vec![CORSRule {
        allowed_methods: vec!["PUT".to_owned(), "POST".to_owned(), "DELETE".to_owned()],
        allowed_origins: vec!["http://www.example.com".to_owned()],
        allowed_headers: Some(vec!["*".to_owned()]),
        max_age_seconds: Some(3000),
        expose_headers: Some(vec!["x-amz-server-side-encryption".to_owned()]),
        ..Default::default()
    }];

    let cors_configuration = CORSConfiguration {
        cors_rules: cors_rules,
    };

    let req = PutBucketCorsRequest {
        bucket: bucket.to_owned(),
        cors_configuration: cors_configuration,
        ..Default::default()
    };

    let result = client
        .put_bucket_cors(req)
        .sync()
        .expect("Couldn't apply bucket CORS");
    println!("{:#?}", result);
}

fn test_put_object_with_metadata(
    client: &S3Client,
    bucket: &str,
    dest_filename: &str,
    local_filename: &str,
    metadata: &HashMap<String, String>,
) {
    let mut f = File::open(local_filename).unwrap();
    let mut contents: Vec<u8> = Vec::new();
    match f.read_to_end(&mut contents) {
        Err(why) => panic!("Error opening file to send to S3: {}", why),
        Ok(_) => {
            let req = PutObjectRequest {
                bucket: bucket.to_owned(),
                key: dest_filename.to_owned(),
                body: Some(contents.into()),
                metadata: Some(metadata.clone()),
                ..Default::default()
            };
            let result = client.put_object(req).sync().expect("Couldn't PUT object");
            println!("{:#?}", result);
        }
    }
}

fn test_head_object_with_metadata(
    client: &S3Client,
    bucket: &str,
    filename: &str,
    metadata: &HashMap<String, String>,
) {
    let head_req = HeadObjectRequest {
        bucket: bucket.to_owned(),
        key: filename.to_owned(),
        ..Default::default()
    };

    let result = client
        .head_object(head_req)
        .sync()
        .expect("Couldn't HEAD object");
    println!("{:#?}", result);

    let head_metadata = result.metadata.as_ref().expect("No metadata available");
    assert_eq!(metadata, head_metadata);
}

fn test_get_object_with_metadata(
    client: &S3Client,
    bucket: &str,
    filename: &str,
    metadata: &HashMap<String, String>,
) {
    let get_req = GetObjectRequest {
        bucket: bucket.to_owned(),
        key: filename.to_owned(),
        ..Default::default()
    };

    let result = client
        .get_object(get_req)
        .sync()
        .expect("Couldn't GET object");
    println!("get object result: {:#?}", result);

    let head_metadata = result.metadata.as_ref().expect("No metadata available");
    assert_eq!(metadata, head_metadata);
}

fn test_get_object_with_presigned_url(
    region: &Region,
    credentials: &AwsCredentials,
    bucket: &str,
    filename: &str,
) {
    let req = GetObjectRequest {
        bucket: bucket.to_owned(),
        key: filename.to_owned(),
        ..Default::default()
    };
    let presigned_url = req.get_presigned_url(region, credentials, &Default::default());
    println!("get object presigned url: {:#?}", presigned_url);
    let mut res = reqwest::get(&presigned_url).expect("Couldn't get object via presigned url");
    assert_eq!(res.status(), http::StatusCode::OK);
    let size = res.content_length().unwrap_or(0);
    assert!(size > 0);
    let mut buf: Vec<u8> = vec![];
    res.copy_to(&mut buf).expect("Copying failed");
    assert!(buf.len() > 0);
}

fn test_get_object_with_expired_presigned_url(
    region: &Region,
    credentials: &AwsCredentials,
    bucket: &str,
    filename: &str,
) {
    let req = GetObjectRequest {
        bucket: bucket.to_owned(),
        key: filename.to_owned(),
        ..Default::default()
    };
    let opt = PreSignedRequestOption {
        expires_in: ::std::time::Duration::from_secs(1),
    };
    let presigned_url = req.get_presigned_url(region, credentials, &opt);
    ::std::thread::sleep(::std::time::Duration::from_secs(2));
    println!("get object presigned url: {:#?}", presigned_url);
    let res = reqwest::get(&presigned_url).expect("Presigned url failure");
    assert_eq!(res.status(), http::StatusCode::FORBIDDEN);
}

fn test_put_object_with_presigned_url(
    region: &Region,
    credentials: &AwsCredentials,
    bucket: &str,
    filename: &str,
) {
    let req = PutObjectRequest {
        bucket: bucket.to_owned(),
        key: filename.to_owned(),
        ..Default::default()
    };
    let presigned_url = req.get_presigned_url(region, credentials, &Default::default());
    println!("put object presigned url: {:#?}", presigned_url);
    let mut map = HashMap::new();
    map.insert("test", "data");
    let client = reqwest::Client::new();
    let res = client
        .put(&presigned_url)
        .json(&map)
        .send()
        .expect("Put obj with presigned url failed");
    assert_eq!(res.status(), http::StatusCode::OK);
}

fn test_delete_object_with_presigned_url(
    region: &Region,
    credentials: &AwsCredentials,
    bucket: &str,
    filename: &str,
) {
    let req = DeleteObjectRequest {
        bucket: bucket.to_owned(),
        key: filename.to_owned(),
        ..Default::default()
    };
    let presigned_url = req.get_presigned_url(region, credentials, &Default::default());
    println!("delete object presigned url: {:#?}", presigned_url);
    let client = reqwest::Client::new();
    let res = client
        .delete(&presigned_url)
        .send()
        .expect("Delete of presigned url obj failed");
    assert_eq!(res.status(), http::StatusCode::NO_CONTENT);
}<|MERGE_RESOLUTION|>--- conflicted
+++ resolved
@@ -3,10 +3,7 @@
 extern crate futures;
 extern crate futures_fs;
 extern crate http;
-<<<<<<< HEAD
 #[macro_use]
-=======
->>>>>>> e5b54849
 extern crate log;
 extern crate reqwest;
 extern crate rusoto_core;
@@ -183,20 +180,9 @@
 fn test_puts_gets_deletes() {
     init_logging();
 
-<<<<<<< HEAD
     let bucket_name = format!("test-bucket-{}-{}", "default".to_owned(), get_time().sec);
-    let mut test_client = TestS3Client::new(bucket_name.clone());
+    let test_client = TestS3Client::new(bucket_name.clone());
     test_client.create_test_bucket(bucket_name.clone());
-=======
-    // do a multipart upload
-    test_multipart_upload(
-        &client,
-        &region,
-        &credentials,
-        &test_bucket,
-        &multipart_filename,
-    );
->>>>>>> e5b54849
 
     // modify the bucket's CORS properties
     if cfg!(not(feature = "disable_minio_unsupported")) {
@@ -257,7 +243,7 @@
     init_logging();
 
     let bucket_name = format!("test-bucket-{}-{}", "utf-8".to_owned(), get_time().sec);
-    let mut test_client = TestS3Client::new(bucket_name.clone());
+    let test_client = TestS3Client::new(bucket_name.clone());
     test_client.create_test_bucket(bucket_name.clone());
 
     let utf8_filename = format!("test[über]file@{}", get_time().sec);
@@ -279,7 +265,7 @@
     init_logging();
 
     let bucket_name = format!("test-bucket-{}-{}", "binary".to_owned(), get_time().sec);
-    let mut test_client = TestS3Client::new(bucket_name.clone());
+    let test_client = TestS3Client::new(bucket_name.clone());
     test_client.create_test_bucket(bucket_name.clone());
 
     let binary_filename = format!("test_file_b{}", get_time().sec);
@@ -302,7 +288,7 @@
     init_logging();
 
     let bucket_name = format!("test-bucket-{}-{}", "metadata".to_owned(), get_time().sec);
-    let mut test_client = TestS3Client::new(bucket_name.clone());
+    let test_client = TestS3Client::new(bucket_name.clone());
     test_client.create_test_bucket(bucket_name.clone());
 
     let metadata_filename = format!("test_metadata_file_{}", get_time().sec);
@@ -346,7 +332,7 @@
     init_logging();
 
     let bucket_name = format!("test-bucket-{}-{}", "presigned".to_owned(), get_time().sec);
-    let mut test_client = TestS3Client::new(bucket_name.clone());
+    let test_client = TestS3Client::new(bucket_name.clone());
     test_client.create_test_bucket(bucket_name.clone());
 
     let filename = format!("test_file_{}_for_presigned", get_time().sec);
@@ -430,7 +416,7 @@
     init_logging();
 
     let bucket_name = format!("test-bucket-{}-{}", "multipart".to_owned(), get_time().sec);
-    let mut test_client = TestS3Client::new(bucket_name.clone());
+    let test_client = TestS3Client::new(bucket_name.clone());
     test_client.create_test_bucket(bucket_name.clone());
 
     let multipart_filename = format!("test_multipart_file_{}", get_time().sec);
@@ -472,18 +458,10 @@
 }
 
 fn test_multipart_upload(
-<<<<<<< HEAD
     client: &S3Client,
     region: &Region,
     credentials: &AwsCredentials,
     bucket: &str,
-
-=======
-    client: &TestClient,
-    region: &Region,
-    credentials: &AwsCredentials,
-    bucket: &str,
->>>>>>> e5b54849
     filename: &str,
 ) {
     let create_multipart_req = CreateMultipartUploadRequest {
